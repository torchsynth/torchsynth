#!/usr/bin/env python

import os

# Always prefer setuptools over distutils
import sys

from setuptools import find_packages, setup

try:
    from torchsynth import __info__ as info
except ImportError:
    # alternative https://stackoverflow.com/a/67692/4521646
    sys.path.append("torchsynth")
    import __info__ as info

long_description = open("README.md", "r", encoding="utf-8").read()

setup(
    name="torchsynth",
    version=info.__version__,
    description=info.__docs__,
    author=info.__author__,
    author_email=info.__author_email__,
    url=info.__homepage__,
    download_url="https://github.com/torchsynth/torchsynth/",
    license=info.__license__,
    long_description=long_description,
    long_description_content_type="text/markdown",
    project_urls={
        "Bug Tracker": "https://github.com/torchsynth/torchsynth/issues",
        "Documentation": "https://torchsynth.rtfd.io/en/latest/",
        "Source Code": "https://github.com/torchsynth/torchsynth/",
    },
    packages=find_packages(exclude=("tests", "examples")),
    package_data={"torchsynth": ["nebulae/voice/*.json"]},
    # package_dir={"": "src"},
    entry_points={"console_scripts": ["torchsynth.profile=torchsynth.profile:main"]},
    # python_requires=">=3.6",
    python_requires=">=3.4",
    install_requires=[
        "numpy",
        "scipy",
<<<<<<< HEAD
        "torch",
        "pytorch-lightning",
=======
        "torch>=1.8",
        "pytorch-lightning>=1.4",
>>>>>>> a51a36ce
        # pypi release (only master) doesn't support OrderedDict typing
        # "typing-extensions",
    ],
    extras_require={
        "test": [
            "pytest",
            "pytest-cov",
            "pygments>=2.7.4",  # not directly required, pinned by Snyk to avoid a vulnerability
            "pytest-env",
        ],
        "dev": [
            "pre-commit",
            "nbstripout==0.3.9",  # Used in precommit hooks
            "black==20.8b1",  # Used in precommit hooks
            "jupytext==v1.10.3",  # Used in precommit hooks
            "pytest",
            "pytest-cov",
            "ipython",
            "librosa",
            "scikit-learn>=0.24.2",  # not directly required, pinned by Snyk to avoid a vulnerability
            "matplotlib",
            "numba>=0.49.0",  # not directly required, pinned by Snyk to avoid a vulnerability
            "pygments>=2.7.4",  # not directly required, pinned by Snyk to avoid a vulnerability
            "pytest-env",
            "sphinx>=3.0.4",  # not directly required, pinned by Snyk to avoid a vulnerability
            "unofficial-pt-lightning-sphinx-theme",
            # Temporarily disabled so we can push to pypi
            # "pt-lightning-sphinx-theme @ https://github.com/PyTorchLightning/lightning_sphinx_theme/tarball/master#egg=pt-lightning-sphinx-theme",
            "MarkupSafe<2.1.0",  # https://github.com/aws/aws-sam-cli/issues/3661
            "sphinxcontrib-napoleon",
            "sphinx-autodoc-typehints",
            "mock",
            "sphinx_rtd_theme",
            "myst_parser",
            "linkify-it-py",
        ],
    },
    classifiers=[
        "Environment :: Console",
        "Environment :: GPU",
        "Natural Language :: English",
        # How mature is this project? Common values are
        #   3 - Alpha, 4 - Beta, 5 - Production/Stable
        "Development Status :: 4 - Beta",
        # Indicate who your project is intended for
        "Intended Audience :: Developers",
        "Intended Audience :: Science/Research",
        "Topic :: Scientific/Engineering :: Artificial Intelligence",
        "Topic :: Scientific/Engineering :: Information Analysis",
        "Topic :: Multimedia :: Sound/Audio",
        "Topic :: Multimedia :: Sound/Audio :: Sound Synthesis",
        "License :: OSI Approved :: Apache Software License",
        "Operating System :: OS Independent",
        "Programming Language :: Python :: 3",
        "Programming Language :: Python :: 3.7",
        "Programming Language :: Python :: 3.8",
        "Programming Language :: Python :: 3.9",
    ],
)<|MERGE_RESOLUTION|>--- conflicted
+++ resolved
@@ -41,13 +41,10 @@
     install_requires=[
         "numpy",
         "scipy",
-<<<<<<< HEAD
         "torch",
         "pytorch-lightning",
-=======
-        "torch>=1.8",
-        "pytorch-lightning>=1.4",
->>>>>>> a51a36ce
+        #        "torch>=1.8",
+        #        "pytorch-lightning>=1.4",
         # pypi release (only master) doesn't support OrderedDict typing
         # "typing-extensions",
     ],
