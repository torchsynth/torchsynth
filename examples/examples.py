--- conflicted
+++ resolved
@@ -62,12 +62,8 @@
 import torch.fft
 import torch.tensor as tensor
 from torch import Tensor as T
-<<<<<<< HEAD
-=======
-
->>>>>>> 5d90f57a
+
 from torchsynth.config import SynthConfig
-from torchsynth.default import DEFAULT_BUFFER_SIZE, DEFAULT_SAMPLE_RATE
 from torchsynth.module import (
     ADSR,
     VCA,
