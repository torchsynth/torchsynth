--- conflicted
+++ resolved
@@ -17,13 +17,10 @@
 # %matplotlib inline
 
 # +
-<<<<<<< HEAD
-=======
 def iscolab():  # pragma: no cover
     return "google.colab" in str(get_ipython())
 
 
->>>>>>> c48ca8b9
 def isnotebook():  # pragma: no cover
     try:
         if iscolab():
@@ -31,11 +28,6 @@
         shell = get_ipython().__class__.__name__
         if shell == "ZMQInteractiveShell":
             return True  # Jupyter notebook or qtconsole
-<<<<<<< HEAD
-        if shell == "google.colab._shell":
-            return True  # Jupyter notebook or qtconsole
-=======
->>>>>>> c48ca8b9
         elif shell == "TerminalInteractiveShell":
             return False  # Terminal running IPython
         else:
@@ -46,10 +38,7 @@
 
 print(f"isnotebook = {isnotebook()}")
 
-<<<<<<< HEAD
-# +
-=======
->>>>>>> c48ca8b9
+# +
 if isnotebook():  # pragma: no cover
     import IPython.display as ipd
     from IPython.core.display import display
@@ -241,7 +230,6 @@
 # +
 from torchsynth.module import TorchSquareSawVCO
 
-<<<<<<< HEAD
 square_saw = TorchSquareSawVCO(
     midi_f0=T([30.0, 30.0]), mod_depth=T([0.0, 0.0]), shape=T([0.0, 1.0])
 ).to(device)
@@ -252,38 +240,13 @@
 ipd.Audio(square_saw_out[0].cpu().detach().numpy(), rate=square_saw.sample_rate.item())
 stft_plot(square_saw_out[1].cpu().detach().numpy())
 ipd.Audio(square_saw_out[1].cpu().detach().numpy(), rate=square_saw.sample_rate.item())
-=======
-square_saw1 = TorchSquareSawVCO(midi_f0=T(30.0), mod_depth=T(0.0), shape=T(0.0)).to(
-    device
-)
-env1 = torch.zeros(square_saw1.buffer_size, device=device)
-
-square_saw_out1 = square_saw1(env1, phase=T(0.0))
-stft_plot(square_saw_out1.cpu().detach().numpy())
-ipd.Audio(square_saw_out1.cpu().detach().numpy(), rate=square_saw1.sample_rate.item())
-
-# +
-# SquareSawVCO test
-square_saw2 = TorchSquareSawVCO(midi_f0=T(30.0), mod_depth=T(0.0), shape=T(1.0)).to(
-    device
-)
-env2 = torch.zeros(square_saw2.buffer_size, device=device)
->>>>>>> c48ca8b9
 
 
 err = torch.mean(torch.abs(square_saw_out[0] - square_saw_out[1]))
 print(err)
-<<<<<<< HEAD
 # err.backward(retain_graph=True)
 # for p in square_saw.torchparameters:
 #    print(f"{p} grad1={square_saw.torchparameters[p][0].grad.item()} grad2={square_saw.torchparameters[p][1].grad.item()}")
-=======
-err.backward(retain_graph=True)
-for p in square_saw1.torchparameters:
-    print(
-        f"{p} grad1={square_saw1.torchparameters[p].grad.item()} grad2={square_saw2.torchparameters[p].grad.item()}"
-    )
->>>>>>> c48ca8b9
 
 # ### VCA
 #
@@ -354,17 +317,9 @@
 err = torch.abs(rms1 - rms0)
 print(err)
 
-<<<<<<< HEAD
 # err.backward(retain_graph=True)
 # for p in noise.torchparameters:
 #    print(f"{p} grad1={noise.torchparameters[p][0].grad.item()} grad2={noise.torchparameters[p][1].grad.item()}")
-=======
-err.backward(retain_graph=True)
-for p in noise1.torchparameters:
-    print(
-        f"{p} grad1={noise1.torchparameters[p].grad.item()} grad2={noise2.torchparameters[p].grad.item()}"
-    )
->>>>>>> c48ca8b9
 
 """
 # +
@@ -666,9 +621,4 @@
 bsf = TorchBandStopSVF(cutoff=T(2000), resonance=T(0.05), buffer_size=T(buffer))
 filtered = bsf(noise)
 
-<<<<<<< HEAD
-stft_plot(filtered.cpu().detach().numpy())
-# -
-=======
-stft_plot(filtered.cpu().detach().numpy())
->>>>>>> c48ca8b9
+stft_plot(filtered.cpu().detach().numpy())