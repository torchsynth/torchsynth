--- conflicted
+++ resolved
@@ -77,17 +77,11 @@
         # _ = torch.stack([pl_module(i) for i in batch])
 
 
-synthconfig = SynthConfig()
-voice = Voice(synthconfig)
-
 synth1B = batch_idx_dataset(1000000000 // synthconfig.batch_size)
 test_dataloader = torch.utils.data.DataLoader(synth1B, num_workers=0, batch_size=1)
 
-<<<<<<< HEAD
-=======
 voice = Voice()
 
->>>>>>> 13a68cf3
 accelerator = None
 if gpus == 0:
     use_gpus = None
