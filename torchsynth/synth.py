from typing import Any, List, Optional, Tuple

import torch
from pytorch_lightning.core.lightning import LightningModule
from torch import tensor as T

import torchcsprng as csprng

from torchsynth import util as util
from torchsynth.globals import SynthGlobals
from torchsynth.module import (
    ADSR,
    VCA,
    CrossfadeKnob,
    NoteOnButton,
    Noise,
    SineVCO,
    SquareSawVCO,
    SynthModule,
)
from torchsynth.signal import Signal

# https://github.com/turian/torchsynth/issues/131
# Lightning already handles this for us
# torch.use_deterministic_algorithms(True)


class AbstractSynth(LightningModule):
    """
    Base class for synthesizers that combine one or more SynthModules
    to create a full synth architecture.

    Parameters
    ----------
    sample_rate (int): sample rate to run this synth at
    buffer_size (int): number of samples expected at output of child modules
    """

    def __init__(self, synthglobals: SynthGlobals, *args, **kwargs):
        super().__init__(*args, **kwargs)
        self.synthglobals = synthglobals

    @property
    def batch_size(self) -> T:
        assert self.synthglobals.batch_size.ndim == 0
        return self.synthglobals.batch_size

    @property
    def sample_rate(self) -> T:
        assert self.synthglobals.sample_rate.ndim == 0
        return self.synthglobals.sample_rate

    @property
    def buffer_size(self) -> T:
        assert self.synthglobals.buffer_size.ndim == 0
        return self.synthglobals.buffer_size

    def add_synth_modules(self, modules: List[Tuple[str, SynthModule]]):
        """
        Add a set of named children TorchSynthModules to this synth. Registers them
        with the torch nn.Module so that all parameters are recognized.

        Parameters
        ----------
        modules List[Tuple[str, SynthModule]]: A list of SynthModules and
                                            their names.
        """

        for name, module in modules:
            if not isinstance(module, SynthModule):
                raise TypeError(f"{module} is not a SynthModule0Ddeprecated")

            if module.batch_size != self.batch_size:
                raise ValueError(f"{module} batch_size does not match")

            if module.sample_rate != self.sample_rate:
                raise ValueError(f"{module} sample rate does not match")

            if module.buffer_size != self.buffer_size:
                raise ValueError(f"{module} buffer size does not match")

            self.add_module(name, module)

    def _forward(self, *args: Any, **kwargs: Any) -> Signal:  # pragma: no cover
        """
        Each AbstractSynth should override this.
        """
        raise NotImplementedError("Derived classes must override this method")

    def forward(
        self, batch_idx: Optional[int] = None, *args: Any, **kwargs: Any
    ) -> Signal:  # pragma: no cover
        """
        Each AbstractSynth should override this.

        Parameter:
        batch_idx (Optional[int])   - If provided, we set the parameters of this
                                    synth for reproducibility, in a deterministic
                                    random way. If None (default), we just use
                                    the current module parameter settings.
        """
        if batch_idx:
            self.randomize(seed=batch_idx)
        return self._forward(*args, **kwargs)

    # For lightning
<<<<<<< HEAD
=======
    def training_step(self, batch, batch_idx):
        print("batch_idx", batch_idx)
        import sys

        sys.stdout.flush()
        return T(0.0, device=self.device, requires_grad=True)

    def configure_optimizers(self):
        optimizer = torch.optim.Adam(self.parameters(), lr=1e-3)
        return optimizer

    # For lightning
>>>>>>> 2face05e
    def test_step(self, batch, batch_idx):
        assert batch.ndim == 1
        # TODO: Test with multiple lightning (not synth) batches
        _ = torch.stack([self(i) for i in batch])
<<<<<<< HEAD
        # You probably want to do something with the results above
        # We just return 0, which lightning accumulates as the test error
        return T(0.0)
=======
        return T(0.0, device=self.device)
>>>>>>> 2face05e

    def randomize(self, seed: Optional[int]):
        """
        Randomize all parameters
        """
        if seed:
            # Profile to make sure this isn't too slow?
            mt19937_gen = csprng.create_mt19937_generator(seed)
            for parameter in self.parameters():
                parameter.data.uniform_(0, 1, generator=mt19937_gen)
        else:
            for parameter in self.parameters():
                parameter.data = torch.rand_like(parameter, device=self.device)


class Voice(AbstractSynth):
    """
    In a synthesizer, one combination of VCO, VCA, VCF's is typically called a voice.
    """

    def __init__(self, synthglobals: SynthGlobals, *args, **kwargs):
        AbstractSynth.__init__(self, synthglobals=synthglobals, *args, **kwargs)

        # Register all modules as children
        self.add_synth_modules(
            [
                ("note_on", NoteOnButton(synthglobals)),
                ("pitch_adsr", ADSR(synthglobals)),
                ("amp_adsr", ADSR(synthglobals)),
                ("vco_1", SineVCO(synthglobals)),
                ("vco_2", SquareSawVCO(synthglobals)),
                ("noise", Noise(synthglobals)),
                ("vca", VCA(synthglobals)),
                ("vca_ratio", CrossfadeKnob(synthglobals)),
            ]
        )

    def _forward(self) -> T:
        # The convention for triggering a note event is that it has
        # the same note_on_duration for both ADSRs.
        note_on_duration = self.note_on.p("duration")
        pitch_envelope = self.pitch_adsr.forward(note_on_duration)
        amp_envelope = self.amp_adsr.forward(note_on_duration)

        vco_1_out = self.vco_1.forward(pitch_envelope)
        vco_2_out = self.vco_2.forward(pitch_envelope)

        audio_out = util.crossfade2D(vco_1_out, vco_2_out, self.vca_ratio.p("ratio"))
        audio_out = self.noise.forward(audio_out)

        return self.vca.forward(amp_envelope, audio_out)<|MERGE_RESOLUTION|>--- conflicted
+++ resolved
@@ -104,32 +104,13 @@
         return self._forward(*args, **kwargs)
 
     # For lightning
-<<<<<<< HEAD
-=======
-    def training_step(self, batch, batch_idx):
-        print("batch_idx", batch_idx)
-        import sys
-
-        sys.stdout.flush()
-        return T(0.0, device=self.device, requires_grad=True)
-
-    def configure_optimizers(self):
-        optimizer = torch.optim.Adam(self.parameters(), lr=1e-3)
-        return optimizer
-
-    # For lightning
->>>>>>> 2face05e
     def test_step(self, batch, batch_idx):
         assert batch.ndim == 1
         # TODO: Test with multiple lightning (not synth) batches
         _ = torch.stack([self(i) for i in batch])
-<<<<<<< HEAD
         # You probably want to do something with the results above
         # We just return 0, which lightning accumulates as the test error
-        return T(0.0)
-=======
         return T(0.0, device=self.device)
->>>>>>> 2face05e
 
     def randomize(self, seed: Optional[int]):
         """
