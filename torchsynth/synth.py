import sys
from collections import OrderedDict
from typing import Any, Dict, List, Optional, Tuple

if sys.version_info.major == 3 and sys.version_info.minor >= 8:
    from typing import OrderedDict as OrderedDictType
else:
    # pypi version typing_extensions doesn't yet supports OrderedDict (only master)
    # from typing_extensions import OrderedDict as OrderedDictType
    from typing import Dict as OrderedDictType

import torch
import torch.tensor as tensor
from pytorch_lightning.core.lightning import LightningModule
from torch import Tensor as T

from torchsynth.config import SynthConfig
from torchsynth.module import (
    ADSR,
    LFO,
    VCA,
    AudioMixer,
    ControlRateUpsample,
    ControlRateVCA,
    ModulationMixer,
    MonophonicKeyboard,
    Noise,
    SineVCO,
    SquareSawVCO,
    SynthModule,
)
from torchsynth.parameter import ModuleParameter
from torchsynth.signal import Signal


class AbstractSynth(LightningModule):
    """
    Base class for synthesizers that combine one or more SynthModules
    to create a full synth architecture.

    Args:
        sample_rate (int): sample rate to run this synth at
        buffer_size (int): number of samples expected at output of child modules
    """

    def __init__(self, synthconfig: Optional[SynthConfig] = None, *args, **kwargs):
        super().__init__(*args, **kwargs)
        if synthconfig is not None:
            self.synthconfig = synthconfig
        else:
            # Use the default
            self.synthconfig = SynthConfig()

    @property
    def batch_size(self) -> T:
        assert self.synthconfig.batch_size.ndim == 0
        return self.synthconfig.batch_size

    @property
    def sample_rate(self) -> T:
        assert self.synthconfig.sample_rate.ndim == 0
        return self.synthconfig.sample_rate

    @property
    def buffer_size(self) -> T:
        assert self.synthconfig.buffer_size.ndim == 0
        return self.synthconfig.buffer_size

    @property
    def buffer_size_seconds(self) -> T:
        assert self.synthconfig.buffer_size_seconds.ndim == 0
        return self.synthconfig.buffer_size_seconds

    def add_synth_modules(
        self, modules: List[Tuple[str, SynthModule, Optional[Dict[str, Any]]]]
    ):
        """
        Add a set of named children TorchSynthModules to this synth. Registers them
        with the torch nn.Module so that all parameters are recognized.

        Args:
            modules List[Tuple[str, SynthModule, Optional[Dict[str, Any]]]]: A list of
                SynthModule classes with their names and any parameters to pass to
                their constructor.
        """

        for module_tuple in modules:
            if len(module_tuple) == 3:
                name, module, params = module_tuple
            else:
                name, module = module_tuple
                params = {}

            if not issubclass(module, SynthModule):
                raise TypeError(f"{module} is not a SynthModule")

            self.add_module(
                name, module(self.synthconfig, device=self.device, **params)
            )

    def get_parameters(
        self, include_frozen: bool = False
    ) -> OrderedDictType[Tuple[str, str], ModuleParameter]:
        """
        Returns a dictionary of ModuleParameters for this synth keyed
        on a tuple of the SynthModule name and the parameter name
        """
        parameters = []

        # Each parameter in this synth will have a unique combination of module name
        # and parameter name -- create a dictionary keyed on that.
        for module_name, module in sorted(self.named_modules()):
            # Make sure this is a SynthModule, b/c we are using ParameterDict
            # and ParameterDict is a module, we get those returned as well
            # TODO: see https://github.com/turian/torchsynth/issues/213
            if isinstance(module, SynthModule):
                for parameter in module.parameters():
                    if include_frozen or not ModuleParameter.is_parameter_frozen(
                        parameter
                    ):
                        parameters.append(
                            ((module_name, parameter.parameter_name), parameter)
                        )

        return OrderedDict(parameters)

    def set_parameters(self, params: Dict[Tuple, T], freeze: Optional[bool] = False):
        """
        Set parameters for synth by passing in a dictionary of modules and parameters.
        Can optionally freeze a parameter at this value to prevent further updates.
        """
        for (module_name, param_name), value in params.items():
            module = getattr(self, module_name)
            module.set_parameter(param_name, value.to(self.device))
            # Freeze this parameter at this value now if freeze is True
            if freeze:
                module.get_parameter(param_name).frozen = True

    def set_frozen_parameters(self, params: Dict[Tuple, float]):
        """
        Sets specific parameters within this Synth. All params within the batch
        will be set to the same value and frozen to prevent further updates.
        """
        params = {
            key: tensor([value] * self.batch_size, device=self.device)
            for key, value in params.items()
        }
        self.set_parameters(params, freeze=True)

    def freeze_parameters(self, params: List[Tuple]):
        """
        Freeze a set of parameters by passing in a tuple of the module and param name
        """
        for module_name, param_name in params:
            module = getattr(self, module_name)
            module.get_parameter(param_name).frozen = True

    def unfreeze_all_parameters(self):
        """
        Unfreeze all parameters in this synth
        """
        for param in self.parameters():
            if isinstance(param, ModuleParameter):
                param.frozen = False

    def _forward(self, *args: Any, **kwargs: Any) -> Signal:  # pragma: no cover
        """
        Each AbstractSynth should override this.
        """
        raise NotImplementedError("Derived classes must override this method")

    def forward(
        self, batch_idx: Optional[int] = None, *args: Any, **kwargs: Any
    ) -> Signal:  # pragma: no cover
        """
        Each AbstractSynth should override this.

        Args:
            batch_idx (Optional[int])   - If provided, we set the parameters of this
                                    synth for reproducibility, in a deterministic
                                    random way. If None (default), we just use
                                    the current module parameter settings.
        """
<<<<<<< HEAD
        assert not (batch_idx is None and self.synthconfig.reproducible)
=======
        if self.synthconfig.reproducible and batch_idx is None:
            raise ValueError(
                "Reproducible mode is on, you must "
                "pass a batch index when calling this synth"
            )
>>>>>>> ebb833c9
        if self.synthconfig.no_grad:
            with torch.no_grad():
                if batch_idx is not None:
                    self.randomize(seed=batch_idx)
                return self._forward(*args, **kwargs)
        else:
            if batch_idx is not None:
                self.randomize(seed=batch_idx)
            return self._forward(*args, **kwargs)

    def test_step(self, batch, batch_idx):
        """
        This is boilerplate for lightning -- this is required by lightning Trainer
        when calling test, which we use to forward Synths on multi-gpu platforms
        """
        return 0.0

    @property
    def hyperparameters(self) -> OrderedDictType[Tuple[str, str, str], Any]:
        """
        Returns a dictionary of curve and symmetry hyperparameter values keyed
        on a tuple of the module name, parameter name, and hyperparameter name
        """
        hparams = []
        for (module_name, parameter_name), parameter in self.get_parameters().items():
            hparams.append(
                (
                    (module_name, parameter_name, "curve"),
                    parameter.parameter_range.curve,
                )
            )
            hparams.append(
                (
                    (module_name, parameter_name, "symmetric"),
                    parameter.parameter_range.symmetric,
                )
            )

        return OrderedDict(hparams)

    def set_hyperparameter(self, hyperparameter: Tuple[str, str, str], value: Any):
        """
        Set a hyperparameter. Pass in the module name, parameter name, and
        hyperparameter to set, and the value to set it to.
        """
        module = getattr(self, hyperparameter[0])
        parameter = module.get_parameter(hyperparameter[1])
        assert not ModuleParameter.is_parameter_frozen(parameter)
        setattr(parameter.parameter_range, hyperparameter[2], value)

    def randomize(self, seed: Optional[int] = None):
        """
        Randomize all parameters
        """
        parameters = [param for _, param in sorted(self.named_parameters())]

        # https://github.com/turian/torchsynth/issues/253
        assert self.batch_size == 64 or not self.synthconfig.reproducible

        if seed is not None:
            # Generate batch_size x parameter number of random values
            # Reseed the random number generator for every item in the batch
            cpu_rng = torch.Generator(device="cpu")
            new_values = []
            for i in range(self.batch_size):
                cpu_rng.manual_seed(seed * self.batch_size.numpy().item() + i)
                new_values.append(
                    torch.rand((len(parameters),), device="cpu", generator=cpu_rng)
                )

            # Move to device if necessary
            new_values = torch.stack(new_values, dim=1)
            if self.device.type != "cpu":
                new_values = new_values.pin_memory().to(self.device, non_blocking=True)

            # Set parameter data
            for i, parameter in enumerate(parameters):
                if not ModuleParameter.is_parameter_frozen(parameter):
                    parameter.data = new_values[i]
        else:
            assert not self.synthconfig.reproducible
            for parameter in parameters:
                if not ModuleParameter.is_parameter_frozen(parameter):
                    parameter.data.uniform_(0, 1)

        # Add seed to all modules
        for module in self._modules:
            self._modules[module].seed = seed

    def on_post_move_to_device(self) -> None:
        """
        LightningModule trigger after this Synth has been moved to a different device.
        Use this to update children SynthModules device settings
        """
        self.synthconfig.to(self.device)
        for module in self.modules():
            if isinstance(module, SynthModule):
                # TODO look into performance of calling to instead
                module.update_device(self.device)


class Voice(AbstractSynth):
    """
    In a synthesizer, one combination of VCO, VCA, VCF's is typically called a voice.
    """

    def __init__(self, synthconfig: Optional[SynthConfig] = None, *args, **kwargs):
        AbstractSynth.__init__(self, synthconfig=synthconfig, *args, **kwargs)

        # Register all modules as children
        self.add_synth_modules(
            [
                ("keyboard", MonophonicKeyboard),
                ("adsr_1", ADSR),
                ("adsr_2", ADSR),
                ("lfo_1", LFO),
                ("lfo_2", LFO),
                ("lfo_1_amp_adsr", ADSR),
                ("lfo_2_amp_adsr", ADSR),
                ("lfo_1_rate_adsr", ADSR),
                ("lfo_2_rate_adsr", ADSR),
                ("control_vca", ControlRateVCA),
                ("control_upsample", ControlRateUpsample),
                ("mod_matrix", ModulationMixer, {"n_input": 4, "n_output": 5}),
                ("vco_1", SineVCO),
                ("vco_2", SquareSawVCO),
                ("noise", Noise, {"seed": 13}),
                ("vca", VCA),
                ("mixer", AudioMixer, {"n_input": 3, "curves": [1.0, 1.0, 0.1]}),
            ]
        )

    def _forward(self) -> T:
        # The convention for triggering a note event is that it has
        # the same note_on_duration for both ADSRs.
        midi_f0, note_on_duration = self.keyboard()

        # ADSRs for modulating LFOs
        lfo_1_rate = self.lfo_1_rate_adsr(note_on_duration)
        lfo_2_rate = self.lfo_2_rate_adsr(note_on_duration)
        lfo_1_amp = self.lfo_1_amp_adsr(note_on_duration)
        lfo_2_amp = self.lfo_2_amp_adsr(note_on_duration)

        # Compute LFOs with envelopes
        lfo_1 = self.control_vca(self.lfo_1(lfo_1_rate), lfo_1_amp)
        lfo_2 = self.control_vca(self.lfo_2(lfo_2_rate), lfo_2_amp)

        # ADSRs for Oscillators and noise
        adsr_1 = self.adsr_1(note_on_duration)
        adsr_2 = self.adsr_2(note_on_duration)

        # Mix all modulation signals
        (vco_1_pitch, vco_1_amp, vco_2_pitch, vco_2_amp, noise_amp) = self.mod_matrix(
            adsr_1, adsr_2, lfo_1, lfo_2
        )

        # Create signal and with modulations and mix together
        vco_1_out = self.vca(
            self.vco_1(midi_f0, self.control_upsample(vco_1_pitch)),
            self.control_upsample(vco_1_amp),
        )
        vco_2_out = self.vca(
            self.vco_2(midi_f0, self.control_upsample(vco_2_pitch)),
            self.control_upsample(vco_2_amp),
        )
        noise_out = self.vca(self.noise(), self.control_upsample(noise_amp))

        return self.mixer(vco_1_out, vco_2_out, noise_out)<|MERGE_RESOLUTION|>--- conflicted
+++ resolved
@@ -181,15 +181,11 @@
                                     random way. If None (default), we just use
                                     the current module parameter settings.
         """
-<<<<<<< HEAD
-        assert not (batch_idx is None and self.synthconfig.reproducible)
-=======
         if self.synthconfig.reproducible and batch_idx is None:
             raise ValueError(
                 "Reproducible mode is on, you must "
                 "pass a batch index when calling this synth"
             )
->>>>>>> ebb833c9
         if self.synthconfig.no_grad:
             with torch.no_grad():
                 if batch_idx is not None:
