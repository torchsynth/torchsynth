from typing import Optional

import torch
import os


class SynthConfig:
    """
    Any SynthModule and AbstractSynth might use
    these global configuration values.
    Every SynthModule in the same AbstractSynth
    should have the save SynthConfig.
    """

    def __init__(
        self,
        batch_size: int,
        sample_rate: Optional[int] = 44100,
        buffer_size_seconds: Optional[float] = 4.0,
        control_rate: Optional[int] = 441,
        deterministic: bool = True,
        debug: bool = "TORCHSYNTH_DEBUG" in os.environ,
        eps: float = 1e-6,
        # Unfortunately, Final is not supported until Python 3.8
        # eps: Final[float] = 1e-6,
    ):
        """
        Args:
<<<<<<< HEAD
            batch_size (T)  : Scalar that indicates how many parameter settings
            there are, i.e. how many different sounds to generate at once.
            sample_rate (T) : Scalar sample rate for audio generation.
            buffer_size (T) : Duration of the output, 4 seconds by default.
            control_rate (T) : Scalar sample rate for control signal generation.
=======
            batch_size (int)  : Scalar that indicates how many parameter settings
            there are, i.e. how many different sounds to generate.
            sample_rate (int) : Scalar sample rate for audio generation.
            buffer_size (float) : Duration of the output in seconds [default: 4.0]
            control_rate (int) : Scalar sample rate for control signal generation.
            deterministic (bool) : Deterministic (reproduucible) results, with a
                    small performance impact. (Default: True)
            debug (bool) : Run slow assertion tests. (Default: False, unless
                    environment variable TORCHSYNTH_DEBUG exists.)
            eps (float) : Epsilon to avoid log underrun and divide by
                          zero.
>>>>>>> 5d90f57a
        """
        self.batch_size = torch.tensor(batch_size)
        self.sample_rate = torch.tensor(sample_rate)
        self.buffer_size_seconds = torch.tensor(buffer_size_seconds)
        self.buffer_size = torch.tensor(int(round(buffer_size_seconds * sample_rate)))
        self.control_rate = torch.tensor(control_rate)
        self.deterministic = deterministic
        if self.deterministic:
            check_for_determinism()
            # https://github.com/turian/torchsynth/issues/131
            torch.use_deterministic_algorithms(True)
        self.debug = debug
        self.eps = eps

        # Buffer size for control signals -- this is calculated to have the
        # same duration in seconds as that buffer size for the audio rate
        # signals. Rounded to the nearest integer number of samples.
        self.control_buffer_size = torch.tensor(
            int(torch.round((self.buffer_size / sample_rate * control_rate)))
        )

    def to(self, device: torch.device):
        # Only helpful to have sample and control rates on device, and as a float
        self.sample_rate = self.sample_rate.to(device).float()
        self.control_rate = self.control_rate.to(device).float()

    def __repr__(self):  # pragma: no cover
        return (
            f"SynthGlobals(batch_size={self.batch_size}, "
            + f"sample_rate={self.sample_rate}, buffer_size={self.buffer_size}, "
            + f"control_rate={self.control_rate}, "
            + f"control_buffer_size={self.control_buffer_size})"
        )


def check_for_determinism():
    """
    Reproducible results are important to torchsynth and Synth1B1, so we are testing
    to make sure that the expected random results are produced by torch.rand when
    seeded. This raises an error indicating if reproducibility is not guaranteed.

    Running torch.rand on CPU and GPU give different results, so all seeded
    randomization where determinism is important occurs on the CPU and then is
    transferred over to the GPU, if one is being used.
    See https://discuss.pytorch.org/t/deterministic-prng-across-cpu-cuda/116275

    torchcsprng allowed for determinism between the CPU and GPU, however
    profiling indicated that torch.rand on CPU was more efficient.
    See https://github.com/pytorch/csprng/issues/126
    """
    expected = torch.tensor(
        [
            [
                4.962565898895263672e-01,
                7.682217955589294434e-01,
                8.847743272781372070e-02,
            ],
            [
                1.320304870605468750e-01,
                3.074228167533874512e-01,
                6.340786814689636230e-01,
            ],
            [
                4.900934100151062012e-01,
                8.964447379112243652e-01,
                4.556279778480529785e-01,
            ],
        ]
    )

    generator = torch.Generator(device="cpu").manual_seed(0)
    sample = torch.rand((3, 3), device="cpu", dtype=torch.float, generator=generator)
    if not torch.all(sample.eq(expected)):  # pragma: no cover
        # TODO Make this a warning before we release v1
        raise EnvironmentError(
            "Random number generator produced unexpected results. "
            "Reproducible dataset generation is not supported on your system."
            "Please file an issue on github, see: "
            "https://github.com/turian/torchsynth/issues/248 with details about your "
            f"CPU architecture and what random results you get:\n {sample}"
        )<|MERGE_RESOLUTION|>--- conflicted
+++ resolved
@@ -26,15 +26,8 @@
     ):
         """
         Args:
-<<<<<<< HEAD
-            batch_size (T)  : Scalar that indicates how many parameter settings
+            batch_size (int)  : Scalar that indicates how many parameter settings
             there are, i.e. how many different sounds to generate at once.
-            sample_rate (T) : Scalar sample rate for audio generation.
-            buffer_size (T) : Duration of the output, 4 seconds by default.
-            control_rate (T) : Scalar sample rate for control signal generation.
-=======
-            batch_size (int)  : Scalar that indicates how many parameter settings
-            there are, i.e. how many different sounds to generate.
             sample_rate (int) : Scalar sample rate for audio generation.
             buffer_size (float) : Duration of the output in seconds [default: 4.0]
             control_rate (int) : Scalar sample rate for control signal generation.
@@ -44,7 +37,6 @@
                     environment variable TORCHSYNTH_DEBUG exists.)
             eps (float) : Epsilon to avoid log underrun and divide by
                           zero.
->>>>>>> 5d90f57a
         """
         self.batch_size = torch.tensor(batch_size)
         self.sample_rate = torch.tensor(sample_rate)
