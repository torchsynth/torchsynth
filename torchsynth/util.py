--- conflicted
+++ resolved
@@ -68,25 +68,6 @@
     return signal
 
 
-<<<<<<< HEAD
-def fix_length2D(signal: T, length: T) -> T:
-    """
-    Pad or truncate 2D signal tensor to specified length
-    TODO: replace fix_length above with this once all modules are 2D
-
-    Parameters
-    ----------
-    signal (T): input tensor
-    length (T): length that each tensor should be
-    """
-    assert signal.ndim == 2
-    if signal.shape[1] < length:
-        pad_amount = length - signal.shape[1]
-        signal = torch.nn.functional.pad(signal, (0, pad_amount, 0, 0))
-    elif signal.shape[1] > length:
-        signal = signal[:, length]
-    assert signal.shape[1] == length
-=======
 def fix_length2D(signal: Signal, length: T) -> Signal:
     """
     Pad or truncate array to specified length.
@@ -98,7 +79,6 @@
     elif signal.num_samples > length:
         signal = signal[:, :length]
     assert signal.shape == (signal.batch_size, length)
->>>>>>> a1b17574
     return signal
 
 
