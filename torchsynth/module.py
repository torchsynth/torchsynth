"""
Synth modules in Torch.
"""

import copy
from typing import Any, Dict, List, Optional, Tuple

import torch
import torch.nn as nn
import torch.nn.functional as F
import torch.tensor as tensor
from torch import Tensor as T

import torchsynth.util as util
from torchsynth.config import BASE_REPRODUCIBLE_BATCH_SIZE, SynthConfig
from torchsynth.parameter import ModuleParameter, ModuleParameterRange
from torchsynth.signal import Signal


class SynthModule(nn.Module):
    """
    A base class for synthesis modules. :class:`~.SynthModule` is primarily
    responsible for feeding parameters and their values to the PyTorch backend.
    All parameters are assumed to be
    :attr:`~torchsynth.config.SynthConfig.batch_size`-length 1-D tensors.

    All :class:`~.SynthModule` objects should be atomic, i.e., they should not
    contain other :class:`~.SynthModule` objects. This design choice is in the
    spirit of modular synthesis.

    Args:
        synthconfig: An object containing synthesis settings that are shared
            across all modules, typically specified by
            :class:`~torchsynth.synth.Voice`, or some other, possibly custom
            :class:`~torchsynth.synth.AbstractSynth` subclass.

        device: An object representing the device on which the `torch` tensors
            are to be allocated (as per PyTorch, broadly).
    """

    # This outlines all the parameters available in this module
    # TODO: Make this non-optional
    default_parameter_ranges: Optional[List[ModuleParameterRange]] = None

    def __init__(
        self,
        synthconfig: SynthConfig,
        device: Optional[torch.device] = None,
        **kwargs: Dict[str, T],
    ):
        nn.Module.__init__(self)
        self.synthconfig = synthconfig
        self.device = device
        self.synthconfig.to(device)
        self.torchparameters: nn.ParameterDict = nn.ParameterDict()
        self.parameter_ranges = []
        # If this module needs a random seed, here it is
        self.seed: Optional[int] = None

        if self.default_parameter_ranges is not None:
            # We want to create copies of the parameter ranges otherwise each instance
            # of the same module type (ex. ADSR) will reference the same param range
            assert isinstance(self.default_parameter_ranges, list)
            self.parameter_ranges = copy.deepcopy(self.default_parameter_ranges)
            self._parameter_ranges_dict: Dict[str, ModuleParameterRange] = {
                p.name: p for p in self.parameter_ranges
            }
            assert len(self._parameter_ranges_dict) == len(self.parameter_ranges)
            self.add_parameters(
                [
                    ModuleParameter(
                        value=None,
                        parameter_name=parameter_range.name,
                        data=torch.rand((self.synthconfig.batch_size,), device=device),
                        parameter_range=parameter_range,
                    )
                    for parameter_range in self.parameter_ranges
                ]
            )
            if kwargs:
                # Parameter values can also be passed in as keyword args.
                for name, data in kwargs.items():
                    if data.device != self.device:
                        data = data.to(self.device)
                    self.set_parameter(name, data)

    @property
    def batch_size(self) -> T:
        assert self.synthconfig.batch_size.ndim == 0
        return self.synthconfig.batch_size

    @property
    def sample_rate(self) -> T:
        assert self.synthconfig.sample_rate.ndim == 0
        return self.synthconfig.sample_rate

    @property
    def nyquist(self):
        return self.sample_rate / 2.0

    @property
    def eps(self) -> float:
        return self.synthconfig.eps

    @property
    def buffer_size(self) -> T:
        assert self.synthconfig.buffer_size.ndim == 0
        return self.synthconfig.buffer_size

    def to_buffer_size(self, signal: Signal) -> Signal:
        """
        Fixes the length of a signal to the default buffer size of this module,
        as specified by :attr:`~.SynthModule.buffer_size`. Longer signals are
        truncated to length; shorter signals are zero-padded.

        Args:
            signal: A signal to pad or truncate.
        """
        return util.fix_length(signal, self.buffer_size)

    def seconds_to_samples(self, seconds: T) -> T:
        """
        Convenience function to calculate the number of samples corresponding to
        given a time value and :attr:`~.sample_rate`. Returns a possibly
        fractional value.

        Args:
            seconds: Time value in seconds.
        """
        return seconds * self.sample_rate

    def output(self, *args: Any, **kwargs: Any) -> Signal:  # pragma: no cover
        """
        Performs the main action of :class:`~.SynthModule`. Each child class
        should override this method.
        """
        raise NotImplementedError("Derived classes must override this method")

    def forward(self, *args: Any, **kwargs: Any) -> Signal:  # pragma: no cover
        """
<<<<<<< HEAD
        Wrapper for _forward that ensures a :attr:`~.SynthModule.buffer_size`
        length output.
=======
        Wrapper for output that ensures a buffer_size length output.
>>>>>>> b8fc12c3
        """
        signal = self.output(*args, **kwargs)
        buffered = self.to_buffer_size(signal)
        return buffered

    def add_parameters(self, parameters: List[ModuleParameter]):
        """
        Adds parameters to the :class:`~.SynthModule` parameter dictionary. Used
        by the class constructor.

        Args:
            parameters: List of parameters to register with this module.
        """
        for parameter in parameters:
            assert parameter.parameter_name not in self.torchparameters
            assert parameter.shape == (self.batch_size,)
            self.torchparameters[parameter.parameter_name] = parameter

    def get_parameter(self, parameter_id: str) -> ModuleParameter:
        """
        Retrieves a single :class:`~torchsynth.parameter.ModuleParameter`, as
        specified by its parameter Id.

        Args:
            parameter_id: Id of the parameter to retrieve.
        """
        value = self.torchparameters[parameter_id]
        assert value.shape == (self.batch_size,)
        return value

    def get_parameter_0to1(self, parameter_id: str) -> T:
        """
        Retrieves a specified parameter value in the normalized range [0,1].

        Args:
            parameter_id: Id of the parameter to retrieve.
        """
        value = self.torchparameters[parameter_id]
        assert value.shape == (self.batch_size,)
        return value

    def set_parameter(self, parameter_id: str, value: T):
        """
        Updates a parameter value in a parameter-specific non-normalized range.

        Args:
            parameter_id: Id of the parameter to update.
            value:  Value to assign to the parameter.
        """
        value = value.to(self.device)
        self.torchparameters[parameter_id].to_0to1(value)
        value = self.torchparameters[parameter_id].data
        assert torch.all(0.0 <= value) and torch.all(value <= 1.0)
        assert value.shape == (self.batch_size,)

    def set_parameter_0to1(self, parameter_id: str, value: T):
        """
        Update a parameter value in a normalized range [0,1].

        Args:
            parameter_id: Id of the parameter to update.
            value: Value to assign to the parameter.
        """
        value = value.to(self.device)
        assert torch.all(0.0 <= value) and torch.all(value <= 1.0)
        assert value.shape == (self.batch_size,)
        self.torchparameters[parameter_id].data = value

    def p(self, parameter_id: str) -> T:
        """
        Convenience method for retrieving a parameter value. Returns
        the value in parameter-specific, non-normalized range.

        Args:
            parameter_id: Id of the parameter to retrieve.
        """
        value = self.torchparameters[parameter_id].from_0to1()
        assert value.shape == (self.batch_size,)
        return value

    def to(self, device: Optional[torch.device] = None, **kwargs):
        """
        TODO: Request clarification.

        Overriding the to call for :class:`~torch.nn.Module` to transfer this
        module to device. This makes sure that the
        :class:`~torchsynth.parameter.ModuleParameterRange` for each
        :class:`~torchsynth.parameter.ModuleParameter` and the globals
        are also transferred to the correct device.

        Args:
            device: device to send this module to
        """
        self._update_device(device)
        return super().to(device=device, **kwargs)

    def _update_device(self, device: Optional[torch.device] = None):
        """
        This method handles the device transfer tasks that are not managed by
        PyTorch.

        Args:
            device: Device to assign to this module.
        """
        self.synthconfig.to(device)
        self.device = device


class ControlRateModule(SynthModule):
    """
    An abstract base class for non-audio modules that adapts the functions of
    :class:`.~SynthModule` to run at :attr:`~.ControlRateModule.control_rate`.
    """

    @property
    def sample_rate(self) -> T:
        raise NotImplementedError("This module operates at control rate")

    @property
    def buffer_size(self) -> T:
        raise NotImplementedError("This module uses control buffer size")

    @property
    def control_rate(self) -> T:
        assert self.synthconfig.control_rate.ndim == 0
        return self.synthconfig.control_rate

    @property
    def control_buffer_size(self) -> T:
        assert self.synthconfig.control_buffer_size.ndim == 0
        return self.synthconfig.control_buffer_size

    def to_buffer_size(self, signal: Signal) -> Signal:
        """
        Fixes the length of a signal to the control buffer size of this module,
        as specified by :attr:`~.ControlRateModule.control_buffer_size`. Longer
        signals are truncated to length; shorter signals are zero-padded.

        Args:
            signal: A signal to pad or truncate.
        """
        return util.fix_length(signal, self.control_buffer_size)

    def seconds_to_samples(self, seconds: T) -> T:
        """
        Convenience function to calculate the number of samples corresponding to
        given a time value and :attr:`~.control_rate`. Returns a possibly
        fractional value.

        Args:
            seconds: Time value in seconds.
        """
        return seconds * self.control_rate

    def output(self, *args: Any, **kwargs: Any) -> Signal:  # pragma: no cover
        """
        Performs the main action of :class:`~.ControlRateModule`. Each child
        class should override this method.
        """
        raise NotImplementedError("Derived classes must override this method")


class ADSR(ControlRateModule):
    """
    Envelope class for building a control-rate ADSR signal.

    Args:
        synthconfig: An object containing synthesis settings that are shared
            across all modules, typically specified by
            :class:`~torchsynth.synth.Voice`, or some other, possibly custom
            :class:`~torchsynth.synth.AbstractSynth` subclass.

        device: An object representing the device on which the `torch` tensors
            are allocated (as per PyTorch, broadly).
    """

    #: ADSR Parameters
    default_parameter_ranges: List[ModuleParameterRange] = [
        ModuleParameterRange(
            0.0, 2.0, curve=0.5, name="attack", description="attack time (sec)"
        ),
        ModuleParameterRange(
            0.0, 2.0, curve=0.5, name="decay", description="decay time (sec)"
        ),
        ModuleParameterRange(
            0.0,
            1.0,
            name="sustain",
            description="sustain amplitude 0-1. The only part of ADSR that "
            + "(confusingly, by convention) is not a time value.",
        ),
        ModuleParameterRange(
            0.0, 5.0, curve=0.5, name="release", description="release time (sec)"
        ),
        ModuleParameterRange(
            0.1,
            6.0,
            name="alpha",
            description="envelope curve. 1 is linear, >1 is exponential.",
        ),
    ]

    def __init__(
        self,
        synthconfig: SynthConfig,
        device: Optional[torch.device] = None,
        **kwargs: Dict[str, T],
    ):
        super().__init__(synthconfig, device=device, **kwargs)

        # Create some values that will be automatically loaded on device
        self.register_buffer("zero", tensor(0.0, device=self.device))
        self.register_buffer("one", tensor(1.0, device=self.device))
        self.register_buffer(
            "range", torch.arange(self.control_buffer_size, device=self.device)
        )

    def output(self, note_on_duration: T) -> Signal:
        """Generate an ADSR envelope.

        By default, this envelope reacts as if it was triggered with midi, for
        example playing a keyboard. Each midi event has a beginning and end:
        note-on, when you press the key down; and note-off, when you release the
        key. `note_on_duration` is the amount of time that the key is depressed.

        During the note-on, the envelope moves through the attack and decay
        sections of the envelope. This leads to musically-intuitive, but
        programatically-counterintuitive behaviour:

        Example:
            Assume attack is .5 seconds, and decay is .5 seconds. If a note is
            held for .75 seconds, the envelope won't pass through the entire
            attack-and-decay (specifically, it will execute the entire attack,
            and only .25 seconds of the decay).

        If this is confusing, don't worry about it. ADSR's do a lot of work
        behind the scenes to make the playing experience feel natural.

        Args:
            note_on_duration: Duration of note on event in seconds.
        """

        if self.synthconfig.debug:
            assert note_on_duration.ndim == 1
            assert torch.all(note_on_duration > 0.0)

        # Calculations to accommodate attack/decay phase cut by note duration.
        attack = self.p("attack")
        decay = self.p("decay")
        self.alpha = self.p("alpha").unsqueeze(1)

        new_attack = torch.minimum(attack, note_on_duration)
        new_decay = torch.maximum(note_on_duration - attack, self.zero)
        new_decay = torch.minimum(new_decay, decay)

        attack_signal = self.make_attack(new_attack)
        decay_signal = self.make_decay(new_attack, new_decay)
        release_signal = self.make_release(note_on_duration)

        return (attack_signal * decay_signal * release_signal).as_subclass(Signal)

    def ramp(
        self, duration: T, start: Optional[T] = None, inverse: Optional[bool] = False
    ) -> Signal:
        """
        Makes a ramp of a given duration in seconds.

        The construction of this matrix is rather cryptic. Essentially, this
        method works by tilting and clipping ramps between 0 and 1, then
        applying a scaling factor :attr:`~alpha`.

        Args:
            duration: Length of the ramp in seconds.
            start: Initial delay of ramp in seconds.
            inverse: Toggle to flip the ramp from ascending to descending.
        """

        assert duration.ndim == 1
        duration = self.seconds_to_samples(duration).unsqueeze(1)

        # Convert to number of samples.
        if start is not None:
            start = self.seconds_to_samples(start).unsqueeze(1)
        else:
            start = 0.0

        # Build ramps template.
        ramp = self.range.expand((self.batch_size, self.range.shape[0]))

        # Shape ramps.
        ramp = ramp - start
        ramp = torch.maximum(ramp, self.zero)
        ramp = (ramp + self.eps) / duration + self.eps
        ramp = torch.minimum(ramp, self.one)

        """
        The following is a workaround. In inverse mode, a ramp with 0 duration
        (that is all 1's) becomes all 0's, which is a problem for the
        ultimate calculation of the ADSR signal (a * d * r => 0's). So this
        replaces only rows who sum to 0 (i.e., all components are zero).
        """
        if inverse:
            ramp = torch.where(duration > 0.0, 1.0 - ramp, ramp)

        # Apply scaling factor.
        ramp = torch.pow(ramp, self.alpha)
        return ramp.as_subclass(Signal)

    def make_attack(self, attack_time) -> Signal:
        """
        Builds the attack portion of the envelope.

        Args:
            attack_time: Length of the attack in seconds.
        """
        return self.ramp(attack_time)

    def make_decay(self, attack_time, decay_time) -> Signal:
        """
        Creates the decay portion of the envelope.

        Args:
            attack_time: Length of the attack in seconds.
            decay_time: Length of the decay time in seconds.
        """
        sustain = self.p("sustain").unsqueeze(1)
        a = 1.0 - sustain
        b = self.ramp(decay_time, start=attack_time, inverse=True)
        return torch.squeeze(a * b + sustain)

    def make_release(self, note_on_duration) -> Signal:
        """
        Creates the release portion of the envelope.

        Args:
            note_on_duration: Duration of midi note in seconds (release starts
                when the midi note is released).
        """
        return self.ramp(self.p("release"), start=note_on_duration, inverse=True)

    def __str__(self):  # pragma: no cover
        return (
            f"""ADSR(a={self.torchparameters['attack']}, """
            f"""d={self.torchparameters['decay']}, """
            f"""s={self.torchparameters['sustain']}, """
            f"""r={self.torchparameters['release']}, """
            f"""alpha={self.torchparameters['alpha']}"""
        )


class VCO(SynthModule):
    """
    Base class for voltage controlled oscillators.

    Think of this as a VCO on a modular synthesizer. It has a base pitch
    (specified here as a midi value), and a pitch modulation depth. Its call
    accepts a modulation signal between [-1, 1]. An array of 0's returns a
    stationary audio signal at its base pitch.

    Args:
        synthconfig: An object containing synthesis settings that are shared
            across all modules, typically specified by
            :class:`~torchsynth.synth.Voice`, or some other, possibly custom
            :class:`~torchsynth.synth.AbstractSynth` subclass.
        phase: Initial oscillator phase.
    """

    default_parameter_ranges: List[ModuleParameterRange] = [
        ModuleParameterRange(
            -24.0,
            24.0,
            name="tuning",
            description="tuning adjustment for VCO in midi",
        ),
        ModuleParameterRange(
            -96.0,
            96.0,
            curve=0.2,
            symmetric=True,
            name="mod_depth",
            description="depth of the pitch modulation in semitones",
        ),
        ModuleParameterRange(
            -torch.pi,
            torch.pi,
            name="initial_phase",
            description="Initial phase for this oscillator",
        ),
    ]

    def output(self, midi_f0: T, mod_signal: Signal) -> Signal:
        """
        Generates audio signal from modulation signal.

        There are three representations of the 'pitch' at play here: (1) midi,
        (2) instantaneous frequency, and (3) phase, a.k.a. 'argument':

        1. **midi** - This is an abuse of the standard midi convention, where
           semitone pitches are mapped from 0 - 127. Here it's a convenient
           way to represent pitch linearly. An A above middle C is midi 69.
        2. **freq** - Pitch scales logarithmically in frequency. A is 440Hz.
        3. **phase** - This is the argument of the cosine function that
           generates sound. Frequency is the first derivative of phase; phase is
           integrated frequency (~ish).

        First we generate the 'pitch contour' of the signal in midi values (mod
        contour + base pitch). Then we convert to a phase argument (via
        frequency), then output sound.

        Args:
            midi_f0: Fundamental of note in midi note value (0-127)
            mod_signal: Modulation signal to apply to the pitch
        """
        assert midi_f0.shape == (self.batch_size,)

        control_as_frequency = self.make_control_as_frequency(midi_f0, mod_signal)

        if self.synthconfig.debug:
            assert (control_as_frequency >= 0).all() and (
                control_as_frequency <= self.nyquist
            ).all()

        cosine_argument = self.make_argument(control_as_frequency)
        cosine_argument += self.p("initial_phase").unsqueeze(1)
        output = self.oscillator(cosine_argument, midi_f0)
        return output.as_subclass(Signal)

    def make_control_as_frequency(self, midi_f0: T, mod_signal: Signal) -> Signal:
        """
        Creates a time-varying control signal in frequency (Hz) from the midi
        fundamental frequency and the modulation signal.

        Args:
            midi_f0: fundamental frequency in midi
            mod_signal: pitch modulation signal in midi
        """
        modulation = self.p("mod_depth").unsqueeze(1) * mod_signal
        control_as_midi = torch.clamp(
            (midi_f0 + self.p("tuning")).unsqueeze(1) + modulation, 0.0, 127.0
        )
        return util.midi_to_hz(control_as_midi)

    def make_argument(self, freq: Signal) -> Signal:
        """
        Generates the phase argument to feed a cosine function to make audio.

        Args:
            freq: time-varying frequency signal in Hz
        """
        return torch.cumsum(2 * torch.pi * freq / self.sample_rate, dim=1)

    def oscillator(self, argument: Signal, midi_f0: T) -> Signal:
        """
        Must be implemented in deriving classes

        Args:
            argument: the phase of the oscillator at each sample
            midi_f0: fundamental frequency in midi
        """
        raise NotImplementedError("Derived classes must override this method")


class SineVCO(VCO):
    """
    Simple VCO that generates a pitched sinusoid.

    Derives from VCO, it simply implements a cosine function as oscillator.
    """

    def oscillator(self, argument: Signal, midi_f0: T) -> Signal:
        return torch.cos(argument)


class FmVCO(VCO):
    """
    Frequency modulation VCO. Takes `mod_signal` as instantaneous frequency.

    Typical modulation is calculated in pitch-space (midi). For FM to work,
    we have to change the order of calculations. Here `mod_depth` is interpreted
    as the "modulation index" which is tied to the fundamental of the oscillator
    being modulated:

        ``modulation_index = frequency_deviation / modulation_frequency``
    """

    def make_control_as_frequency(self, midi_f0: T, mod_signal: Signal) -> Signal:
        """
        Creates a time-varying control signal in frequency (Hz) from the fundamental
        frequency and the modulation signal. Assumes the modulation signal is in Hz
        as opposed to the regular VCO which assumes the modulation signal is in midi.

        Args:
            midi_f0: fundamental frequency in midi
            mod_signal: frequency modulation signal
        """
        # Compute modulation in Hz space (rather than midi-space).
        f0_hz = util.midi_to_hz(midi_f0 + self.p("tuning")).unsqueeze(1)
        fm_depth = self.p("mod_depth").unsqueeze(1) * f0_hz
        modulation_hz = fm_depth * mod_signal
        return torch.clamp(f0_hz + modulation_hz, 0.0, self.nyquist)

    def oscillator(self, argument: Signal, midi_f0: T) -> Signal:
        """
        Args:
            argument: the phase of the oscillator at each sample
            midi_f0: fundamental frequency in midi
        """
        return torch.cos(argument)


class SquareSawVCO(VCO):
    """
    VCO that can be either a square or a sawtooth waveshape.
    Tweak with the shape parameter. (0 is square.)

    With apologies to Lazzarini and Timoney (2010).
    `"New perspectives on distortion synthesis for virtual analog oscillators."
    <https://direct.mit.edu/comj/article/34/1/28/94288/New-Perspectives-on-Distortion-Synthesis-for>`_
    Computer Music Journal 34, no. 1: 28-40.
    """

    default_parameter_ranges: List[
        ModuleParameterRange
    ] = VCO.default_parameter_ranges + [
        ModuleParameterRange(
            0.0, 1.0, name="shape", description="Waveshape - square to saw [0,1]"
        )
    ]

    def oscillator(self, argument: Signal, midi_f0: T) -> Signal:
        """
        Args:
            argument: the phase of the oscillator at each sample
            midi_f0: fundamental frequency in midi
        """
        partials = self.partials_constant(midi_f0).unsqueeze(1)
        square = torch.tanh(torch.pi * partials * torch.sin(argument) / 2)
        shape = self.p("shape").unsqueeze(1)
        return (1 - shape / 2) * square * (1 + shape * torch.cos(argument))

    def partials_constant(self, midi_f0):
        """
        Constant value that determines the number of partials in the resulting
        square / saw wave in order to keep aliasing at an acceptable level.
        Higher frequencies require fewer partials whereas lower frequency sounds
        can safely have more partials without causing audible aliasing.

        Args:
            midi_f0: fundamental frequency of the oscillator in midi
        """
        max_pitch = (
            midi_f0 + self.p("tuning") + torch.maximum(self.p("mod_depth"), tensor(0))
        )
        max_f0 = util.midi_to_hz(max_pitch)
        return 12000 / (max_f0 * torch.log10(max_f0))


class VCA(SynthModule):
    """
    Voltage controlled amplifier.
    """

<<<<<<< HEAD
    def _forward(self, audio: Signal, amp_control: Signal) -> Signal:
        """
        Args:
            audio: audio input to apply VCA to
            amp_control: time-varying amplitude modulation signal
        """
        return audio * amp_control
=======
    def output(self, audio_in: Signal, control_in: Signal) -> Signal:
        return audio_in * control_in
>>>>>>> b8fc12c3


class ControlRateVCA(ControlRateModule):
    """
    A VCA that operates at control rate
    """

<<<<<<< HEAD
    def _forward(self, control: Signal, amp_control: Signal) -> Signal:
        """
        Args:
            control: control signal input to apply VCA to
            amp_control: time-varying amplitude modulation signal
        """
        return control * amp_control
=======
    def output(self, audio_in: Signal, control_in: Signal) -> Signal:
        return audio_in * control_in
>>>>>>> b8fc12c3


class Noise(SynthModule):
    """
    Generates white noise that is the same length as the buffer.

    For performance noise is pre-computed. In order to maintain
    reproducibility noise must be computed on the CPU and then transferred
    to the GPU, if a GPU is being used. We pre-compute
    :attr:`~torchsynth.config.BASE_REPRODUCIBLE_BATCH_SIZE`
    samples of noise and then repeat those for larger batch sizes.

    To keep things fast we only support multiples of
    :attr:`~torchsynth.config.BASE_REPRODUCIBLE_BATCH_SIZE`
    when reproducibility mode is enabled. For example, if you batch size
    is 4 times :attr:`~torchsynth.config.BASE_REPRODUCIBLE_BATCH_SIZE`, then
    you get the same noise signals repeated 4 times.

    `Note`: If you have multiple `Noise` modules in the same
    :class:`~torchsynth.synth.AbstractSynth`, make sure you instantiate
    each `Noise` with a unique seed.

    Args:
        synthconfig: See :class:`~torchsynth.module.SynthModule`
        seed: random number generator seed for white noise
    """

    __noise_batch_size: int = BASE_REPRODUCIBLE_BATCH_SIZE
    # Unfortunately, Final is not supported until Python 3.8
    # noise_batch_size: Final[int] = BATCH_SIZE_FOR_REPRODUCIBILITY

    def __init__(self, synthconfig: SynthConfig, seed: int, **kwargs):
        super().__init__(synthconfig, **kwargs)

        # Pre-compute default batch size number of noise samples
        generator = torch.Generator(device="cpu").manual_seed(seed)

        # In reproducible mode, we support batch sizes that are multiples
        # of the BASE_REPRODUCIBLE_BATCH_SIZE
        if self.synthconfig.reproducible:
            if self.batch_size % self.__noise_batch_size != 0:
                raise ValueError(
                    f"Batch size must be a multiple of {self.__noise_batch_size} "
                    "when using reproducible mode. Either change your batch size,"
                    "or set reproducible=False in the SynthConfig for this module."
                )

            noise = torch.empty(
                (self.__noise_batch_size, self.buffer_size), device="cpu"
            )
            noise.data.uniform_(-1.0, 1.0, generator=generator)
            if self.batch_size > self.__noise_batch_size:
                noise = noise.repeat(self.batch_size // self.__noise_batch_size, 1)
        else:
            # Non-reproducible mode, just render noise of batch size
            noise = torch.empty((self.batch_size, self.buffer_size), device="cpu")
            noise.data.uniform_(-1.0, 1.0, generator=generator)

        self.register_buffer("noise", noise.to(self.device))

    def output(self) -> Signal:
        return self.noise.as_subclass(Signal)


class LFO(ControlRateModule):
    """
    Low Frequency Oscilllator that can output a mixture of
    sine, triangle, saw, reverse saw, and square waves. They are mixed
    together with a re-implementation of :class:`~torchsynth.synth.SoftModeSelector`,
    and in the future :class:`~torchsynth.synth.SoftModeSelector` may be an input
    to this class.

    Args:
        synthconfig: see :class:`~torchsynth.module.SynthConfig`
        exponent: see :class:`~torchsynth.synth.SoftModeSelector`
    """

    default_ranges: List[ModuleParameterRange] = [
        ModuleParameterRange(
            0.0,
            20.0,
            curve=0.25,
            name="frequency",
            description="Frequency in Hz of oscillation",
        ),
        ModuleParameterRange(
            -10.0,
            20.0,
            curve=0.5,
            symmetric=True,
            name="mod_depth",
            description="LFO rate modulation in Hz",
        ),
        ModuleParameterRange(
            -torch.pi,
            torch.pi,
            name="initial_phase",
            description="Initial phase of LFO",
        ),
    ]

    def __init__(
        self,
        synthconfig: SynthConfig,
        exponent: T = tensor(2.718281828),  # e
        **kwargs: Dict[str, T],
    ):
        self.lfo_types = ["sin", "tri", "saw", "rsaw", "sqr"]
        self.default_parameter_ranges = self.default_ranges.copy()
        for lfo in self.lfo_types:
            self.default_parameter_ranges.append(
                ModuleParameterRange(
                    0.0,
                    1.0,
                    name=f"{lfo}",
                    description=f"Selection parameter for {lfo} LFO",
                )
            )
        super().__init__(synthconfig, **kwargs)
        self.exponent = exponent

    def output(self, mod_signal: Signal) -> Signal:
        """
        Args:
            mod_signal: LFO frequency modulation signal
        """
        # This module accepts signals at control rate!
        assert mod_signal.shape == (self.batch_size, self.control_buffer_size)

        # Create frequency signal
        frequency = self.make_control(mod_signal)
        argument = torch.cumsum(2 * torch.pi * frequency / self.control_rate, dim=1)
        argument = argument + self.p("initial_phase").unsqueeze(1)

        # Get LFO shapes
        shapes = torch.stack(self.make_lfo_shapes(argument), dim=1).as_subclass(Signal)

        # Apply mode selection to the LFO shapes
        mode = torch.stack([self.p(lfo) for lfo in self.lfo_types], dim=1)
        mode = torch.pow(mode, self.exponent)
        mode = mode / torch.sum(mode, dim=1, keepdim=True)

        return torch.matmul(mode.unsqueeze(1), shapes).squeeze(1).as_subclass(Signal)

    def make_control(self, mod_signal: Signal) -> Signal:
        """
        Adds the modulation signal to the base frequency for this LFO

        Args:
            mod_signal: modulation signal in Hz
        """
        modulation = self.p("mod_depth").unsqueeze(1) * mod_signal
        return torch.maximum(self.p("frequency").unsqueeze(1) + modulation, tensor(0.0))

    def make_lfo_shapes(self, argument: Signal) -> Tuple[T, T, T, T, T]:
        """
        Creates a set of LFO shapes at the correct frequency:
        Sinusoid, Triangle, Saw, Reverse Saw, and Square

        Args:
            argument: time-varying phase at each sample to create LFO signals with
        """
        cos = torch.cos(argument + torch.pi)
        square = torch.sign(cos)

        cos = (cos + 1.0) / 2.0
        square = (square + 1.0) / 2.0

        saw = torch.remainder(argument, 2 * torch.pi) / (2 * torch.pi)
        rev_saw = 1.0 - saw

        triangle = 2 * saw
        triangle = torch.where(triangle > 1.0, 2.0 - triangle, triangle)

        return cos, triangle, saw, rev_saw, square


class ModulationMixer(SynthModule):
    """
    A modulation matrix that takes in N input modulation signals
    and combines them together to create M output modulation signals.
    Each output is a linear combination of all in the input signals
    using the mixing levels defined by NxM mixing parameters.

    Args:
        synthconfig:   Synth config settings
        n_input:   Number of signals this module will mix
        n_output:   Number of output signals
        curves:   A list of curve values to use for underlying
            mix level parameters for each mod source. Defaults to 0.5.
            Must be same number of input.
    """

    def __init__(
        self,
        synthconfig: SynthConfig,
        n_input: int,
        n_output: int,
        curves: Optional[List[float]] = None,
        input_names: Optional[List[str]] = None,
        output_names: Optional[List[str]] = None,
        **kwargs: Dict[str, T],
    ):
        # Parameter curves can be used to modify the parameter mapping
        # for each input modulation source to the outputs
        if curves is not None:
            assert len(curves) == n_input
        else:
            curves = [0.5] * n_input

        custom_names = False
        if input_names is not None:
            assert len(input_names) == n_input
            assert output_names is not None
            assert len(output_names) == n_output
            custom_names = True

        # Need to create the parameter ranges before calling super().__init
        self.default_parameter_ranges = []
        for i in range(n_input):
            for j in range(n_output):
                # Apply custom param name if it was passed in
                if custom_names:
                    name = f"{input_names[i]}->{output_names[j]}"
                    description = f"Modulation {input_names[i]} to {output_names[j]}"
                else:
                    name = f"{i}->{j}"
                    description = f"Modulation {i} to {j}"

                self.default_parameter_ranges.append(
                    ModuleParameterRange(
                        0.0,
                        1.0,
                        curve=curves[i],
                        name=name,
                        description=description,
                    )
                )

        super().__init__(synthconfig, **kwargs)
        self.n_input = n_input
        self.n_output = n_output

    def forward(self, *signals: Signal) -> Tuple[Signal]:
        """
        Mix together a set of modulation signals.
        """

        # Get params into batch_size x n_output x n_input matrix
        params = torch.stack([self.p(p) for p in self.torchparameters], dim=1)
        params = params.view(self.batch_size, self.n_input, self.n_output)
        params = torch.swapaxes(params, 1, 2)

        # Make sure there is the same number of input signals as mix params
        assert len(signals) == params.shape[2]
        signals = torch.stack(signals, dim=1)

        modulation = torch.chunk(torch.matmul(params, signals), self.n_output, dim=1)
        return tuple(m.squeeze(1).as_subclass(Signal) for m in modulation)


class AudioMixer(SynthModule):
    """
    Sums together a set of N signals together and applies normalization if required
    """

    def __init__(
        self,
        synthconfig: SynthConfig,
        n_input: int,
        curves: Optional[List[float]] = None,
        names: Optional[List[str]] = None,
        **kwargs: Dict[str, T],
    ):
        # Parameter curves can be used to modify the parameter mapping
        # for each input modulation source to the outputs
        if curves is not None:
            assert len(curves) == n_input
        else:
            curves = [1.0] * n_input

        # If param names were passed in, make sure we got the right number
        if names is not None:
            assert len(names) == n_input

        # Need to create the parameter ranges before calling super().__init
        self.default_parameter_ranges = []
        for i in range(n_input):
            name = f"level{i}" if names is None else names[i]
            self.default_parameter_ranges.append(
                ModuleParameterRange(
                    0.0,
                    1.0,
                    curve=curves[i],
                    name=name,
                    description=f"{name} mix level",
                )
            )

        super().__init__(synthconfig, **kwargs)
        self.n_input = n_input

    def output(self, *signals: Signal) -> Signal:

        # Turn params into matrix
        params = torch.stack([self.p(p) for p in self.torchparameters], dim=1)

        # Make sure we received the correct number of input signals
        signals = torch.stack(signals, dim=1)
        assert signals.shape[1] == params.shape[1]

        # Mix signals and normalize output if required
        output = torch.matmul(params.unsqueeze(1), signals).squeeze(1)
        return util.normalize_if_clipping(output)


class ControlRateUpsample(SynthModule):
    """
    Upsample control signals to the global sampling rate

    Uses linear interpolation to resample an input control signal to the
    audio buffer size set in synthconfig.
    """

    def __init__(
        self,
        synthconfig: SynthConfig,
        device: Optional[torch.device] = None,
        **kwargs: Dict[str, T],
    ):
        super().__init__(synthconfig, device, **kwargs)
        self.upsample = torch.nn.Upsample(
            self.synthconfig.buffer_size, mode="linear", align_corners=True
        )

    def output(self, signal: Signal) -> Signal:
        return self.upsample(signal.unsqueeze(1)).squeeze(1)


class CrossfadeKnob(SynthModule):
    """
    Crossfade knob parameter with no signal generation
    """

    default_parameter_ranges: List[ModuleParameterRange] = [
        ModuleParameterRange(
            0.0,
            1.0,
            name="ratio",
            description="crossfade knob",
        ),
    ]


class MonophonicKeyboard(SynthModule):
    """
    A keyboard controller module. Mimics a mono-synth keyboard and contains
    parameters that output a midi_f0 and note duration.
    """

    default_parameter_ranges: List[ModuleParameterRange] = [
        ModuleParameterRange(
            0.0,
            127.0,
            curve=1.0,
            name="midi_f0",
            description="pitch value in 'midi' (69 = 440Hz)",
        ),
        ModuleParameterRange(
            0.01,
            4.0,
            curve=0.5,
            name="duration",
            description="note-on button, in seconds",
        ),
    ]

    def forward(self) -> Tuple[T, T]:
        return self.p("midi_f0"), self.p("duration")


class SoftModeSelector(SynthModule):
    """
    A soft mode selector.
    If there are n different modes, return a probability distribution over them.

    TODO: Would be nice to sample in a way that maximizes
    KL-divergence from uniform: https://github.com/torchsynth/torchsynth/issues/165
    """

    def __init__(
        self,
        synthconfig: SynthConfig,
        n_modes: int,
        exponent: T = tensor(2.718281828),  # e
        **kwargs: Dict[str, T],
    ):
        """
        exponent determines how strongly to scale each [0,1] value prior
        to normalization. We should probably tune this:
        https://github.com/torchsynth/torchsynth/issues/165
        """
        # Need to create the parameter ranges before calling super().__init
        self.default_parameter_ranges = [
            ModuleParameterRange(
                0.0,
                1.0,
                name=f"mode{i}weight",
                description=f"mode{i} weight, before normalization",
            )
            for i in range(n_modes)
        ]
        super().__init__(synthconfig=synthconfig, **kwargs)
        self.exponent = exponent

    def forward(self) -> Tuple[T, T]:
        """
        Normalize all mode weights so they sum to 1.0
        """
        # Is this tensor creation slow?
        # But usually parameter stuff is not the bottleneck
        params = torch.stack([p.data for p in self.torchparameters.values()])
        params = torch.pow(params, exponent=self.exponent)
        return params / torch.sum(params, dim=0)


class HardModeSelector(SynthModule):
    """
    A hard mode selector.
    NOTE: This is non-differentiable.
    """

    def __init__(
        self,
        synthconfig: SynthConfig,
        n_modes: int,
        **kwargs: Dict[str, T],
    ):
        # Need to create the parameter ranges before calling super().__init
        self.default_parameter_ranges = [
            ModuleParameterRange(
                0.0,
                1.0,
                name=f"mode{i}weight",
                description=f"mode{i} weight, before argmax",
            )
            for i in range(n_modes)
        ]
        super().__init__(synthconfig=synthconfig, **kwargs)

    def forward(self) -> Tuple[T, T]:
        # Is this tensor creation slow?
        # But usually parameter stuff is not the bottleneck
        origparams = torch.stack([p.data for p in self.torchparameters.values()])
        idx = torch.argmax(origparams, dim=0)
        return F.one_hot(idx, num_classes=origparams.shape[0]).T<|MERGE_RESOLUTION|>--- conflicted
+++ resolved
@@ -138,12 +138,8 @@
 
     def forward(self, *args: Any, **kwargs: Any) -> Signal:  # pragma: no cover
         """
-<<<<<<< HEAD
-        Wrapper for _forward that ensures a :attr:`~.SynthModule.buffer_size`
+        Wrapper for output that ensures a :attr:`~.SynthModule.buffer_size`
         length output.
-=======
-        Wrapper for output that ensures a buffer_size length output.
->>>>>>> b8fc12c3
         """
         signal = self.output(*args, **kwargs)
         buffered = self.to_buffer_size(signal)
@@ -706,37 +702,27 @@
     Voltage controlled amplifier.
     """
 
-<<<<<<< HEAD
-    def _forward(self, audio: Signal, amp_control: Signal) -> Signal:
+    def output(self, audio_in: Signal, control_in: Signal) -> Signal:
         """
         Args:
             audio: audio input to apply VCA to
             amp_control: time-varying amplitude modulation signal
         """
-        return audio * amp_control
-=======
+        return audio_in * control_in
+
+
+class ControlRateVCA(ControlRateModule):
+    """
+    A VCA that operates at control rate
+    """
+
     def output(self, audio_in: Signal, control_in: Signal) -> Signal:
-        return audio_in * control_in
->>>>>>> b8fc12c3
-
-
-class ControlRateVCA(ControlRateModule):
-    """
-    A VCA that operates at control rate
-    """
-
-<<<<<<< HEAD
-    def _forward(self, control: Signal, amp_control: Signal) -> Signal:
         """
         Args:
             control: control signal input to apply VCA to
             amp_control: time-varying amplitude modulation signal
         """
-        return control * amp_control
-=======
-    def output(self, audio_in: Signal, control_in: Signal) -> Signal:
         return audio_in * control_in
->>>>>>> b8fc12c3
 
 
 class Noise(SynthModule):
