"""
Synth modules in Torch.
"""

from typing import Any, Dict, List, Optional

import torch
import torch.nn as nn
import torch.tensor as T

import torchsynth.util as util
from torchsynth.defaults import BUFFER_SIZE, SAMPLE_RATE
from torchsynth.parameter import ModuleParameter, ModuleParameterRange
from torchsynth.signal import Signal

torch.pi = torch.acos(torch.zeros(1)).item() * 2  # which is 3.1415927410125732


class TorchSynthModuleDEPRECATED(nn.Module):
    """
    Base class for synthesis modules, in torch.
<<<<<<< HEAD

    WARNING: For now, TorchSynthModules should be atomic and not contain other
    SynthModules.
    TODO: Later, we should deprecate SynthModule and fold everything into here.
    """

    def __init__(self, sample_rate: int = SAMPLE_RATE, buffer_size: int = BUFFER_SIZE):
        """
        NOTE:
        __init__ should only set parameters.
        We shouldn't be doing computations in __init__ because
        the computations will change when the parameters change.
        """
        nn.Module.__init__(self)
        self.sample_rate = T(sample_rate)
        self.buffer_size = T(buffer_size)
        self.torchparameters: nn.ParameterDict = nn.ParameterDict()

    def to_buffer_size(self, signal: T) -> T:
        return util.fix_length(signal, self.buffer_size)

    def seconds_to_samples(self, seconds: T) -> T:
        return torch.round(seconds * self.sample_rate).int()

    def _forward(self, *args: Any, **kwargs: Any) -> T:  # pragma: no cover
        """
        Each TorchSynthModuleDEPRECATED should override this.
        """
        raise NotImplementedError("Derived classes must override this method")

    def forward(self, *args: Any, **kwargs: Any) -> T:  # pragma: no cover
        """
        Wrapper for _forward that ensures a buffer_size length output.
        """
        return self.to_buffer_size(self._forward(*args, **kwargs))

    def add_parameters(self, parameters: List[ModuleParameter]):
        """
        Add parameters to this SynthModule's torch parameter dictionary.
        """
        for parameter in parameters:
            assert parameter.parameter_name not in self.torchparameters
            self.torchparameters[parameter.parameter_name] = parameter

    def get_parameter(self, parameter_id: str) -> ModuleParameter:
        """
        Get a single ModuleParameter for this module

        Parameters
        ----------
        parameter_id (str)  :   Id of the parameter to return
        """
        return self.torchparameters[parameter_id]

    def set_parameter(self, parameter_id: str, value: float):
        """
        Update a specific parameter value, ensuring that it is within a specified
        range

        Parameters
        ----------
        parameter_id (str)  : Id of the parameter to update
        value (float)       : Value to update parameter with
        """
        self.torchparameters[parameter_id].to_0to1(T(value))

    def set_parameter_0to1(self, parameter_id: str, value: float):
        """
        Update a specific parameter with a value in the range [0,1]

        Parameters
        ----------
        parameter_id (str)  : Id of the parameter to update
        value (float)       : Value to update parameter with
        """
        assert 0 <= value <= 1
        self.torchparameters[parameter_id].data = T(value)

    def p(self, parameter_id: str) -> T:
        """
        Convenience method for getting the parameter value.
        """
        return self.torchparameters[parameter_id].from_0to1()


class TorchSynthModule(nn.Module):
    """
    Base class for synthesis modules, in torch.
=======
>>>>>>> d0d6958c
    All parameters are assumed to be 1D tensors,
    the dimension size being the batch size.

    WARNING: For now, TorchSynthModules should be atomic and not
    contain other SynthModules.

    TODO: Later, we should deprecate SynthModule and fold everything
    into here.
    """

    # TODO: have these already moved to cuda
    def __init__(
        self,
        batch_size: int,
        sample_rate: T = T(SAMPLE_RATE),
        buffer_size: T = T(BUFFER_SIZE),
    ):
        """
        NOTE:
        __init__ should only set parameters.
        We shouldn't be doing computations in __init__ because
        the computations will change when the parameters change.

        batch_size is the number of settings we are rendering at once.
        """
        nn.Module.__init__(self)
        assert sample_rate.shape == torch.Size([])
        assert buffer_size.shape == torch.Size([])
        self.sample_rate = sample_rate
        self.buffer_size = buffer_size
        self.batch_size = batch_size
        self.torchparameters: nn.ParameterDict = nn.ParameterDict()

    def to_buffer_size(self, signal: Signal) -> Signal:
        return util.fix_length2D(signal, self.buffer_size)

    def seconds_to_samples(self, seconds: T) -> T:
        # Do we want this?
        # assert seconds.ndim == 1
        return torch.round(seconds * self.sample_rate).int()

    def _forward(self, *args: Any, **kwargs: Any) -> Signal:  # pragma: no cover
        """
<<<<<<< HEAD
        Each TorchSynthModuleDEPRECATED should override this.
=======
        Each TorchSynthModule0Ddeprecated should override this.
>>>>>>> d0d6958c
        """
        raise NotImplementedError("Derived classes must override this method")

    def forward1D(self, *args: Any, **kwargs: Any) -> Signal:  # pragma: no cover
        """
        Wrapper for _forward that ensures a buffer_size length output.
        TODO: Make this forward() after everything is 1D
        """
        return self.to_buffer_size(self._forward(*args, **kwargs))

    def forward(self, *args: Any, **kwargs: Any) -> T:  # pragma: no cover
        """
        Wrapper for _forward that ensures a buffer_size length output.
        """
        x = self.forward1D(*args, **kwargs)
        assert x.batch_size == 1
        return x.flatten()

    def add_parameters(self, parameters: List[ModuleParameter]):
        """
        Add parameters to this SynthModule's torch parameter dictionary.
        """
        for parameter in parameters:
            assert parameter.parameter_name not in self.torchparameters
            assert parameter.shape == (self.batch_size,)
            self.torchparameters[parameter.parameter_name] = parameter

    def get_parameter(self, parameter_id: str) -> ModuleParameter:
        """
        Get a single ModuleParameter for this module

        Parameters
        ----------
        parameter_id (str)  :   Id of the parameter to return
        """
        return self.torchparameters[parameter_id]

    def get_parameter_0to1(self, parameter_id: str) -> T:
        """
        Get the value of a parameter in the range of [0,1]

        Parameters
        ----------
        parameter_id (str)  :   Id of the parameter to return the value for
        """
        return self.torchparameters[parameter_id].item()

    def set_parameter(self, parameter_id: str, value: T):
        """
        Update a specific parameter value, ensuring that it is within a specified
        range

        Parameters
        ----------
        parameter_id (str)  : Id of the parameter to update
        value (T)           : Value to update parameter with
        """
        self.torchparameters[parameter_id].to_0to1(value)

    def set_parameter_0to1(self, parameter_id: str, value: T):
        """
        Update a specific parameter with a value in the range [0,1]

        Parameters
        ----------
        parameter_id (str)  : Id of the parameter to update
        value (T)           : Value to update parameter with
        """
        assert torch.all(0 <= value <= 1)
        self.torchparameters[parameter_id].data = value

    def p(self, parameter_id: str) -> T:
        """
        Convenience method for getting the parameter value.
        """
        return self.torchparameters[parameter_id].from_0to1()


class TorchADSR(TorchSynthModule):
    """
    Envelope class for building a control rate ADSR signal.
    """

    def __init__(self, a: T, d: T, s: T, r: T, alpha: T, **kwargs: Dict[str, T]):
        """
        Parameters
        ----------
        a                   :   attack time (sec), >= 0
        d                   :   decay time (sec), >= 0
        s                   :   sustain amplitude between 0-1. The only part of
                                ADSR that (confusingly, by convention) is not
                                a time value.
        r                   :   release time (sec), >= 0
        alpha               :   envelope curve, >= 0. 1 is linear, >1 is
                                exponential.
        """
        super().__init__(batch_size=a.shape[0], **kwargs)
        self.add_parameters(
            [
                ModuleParameter(
                    value=a,
                    parameter_name="attack",
                    parameter_range=ModuleParameterRange(0.0, 2.0, curve="log"),
                ),
                ModuleParameter(
                    value=d,
                    parameter_name="decay",
                    parameter_range=ModuleParameterRange(0.0, 2.0, curve="log"),
                ),
                ModuleParameter(
                    value=s,
                    parameter_name="sustain",
                    parameter_range=ModuleParameterRange(0.0, 1.0),
                ),
                ModuleParameter(
                    value=r,
                    parameter_name="release",
                    parameter_range=ModuleParameterRange(0.0, 5.0, curve="log"),
                ),
                ModuleParameter(
                    value=alpha,
                    parameter_name="alpha",
                    parameter_range=ModuleParameterRange(0.1, 6.0),
                ),
            ]
        )

    def _forward(self, note_on_duration: T) -> Signal:
        """Generate an ADSR envelope.

        By default, this envelope reacts as if it was triggered with midi, for
        example playing a keyboard. Each midi event has a beginning and end:
        note-on, when you press the key down; and note-off, when you release the
        key. `note_on_duration` is the amount of time that the key is depressed.

        During the note-on, the envelope moves through the attack and decay
        sections of the envelope. This leads to musically-intuitive, but
        programatically-counterintuitive behaviour:

        E.g., assume attack is .5 seconds, and decay is .5 seconds. If a note is
        held for .75 seconds, the envelope won't pass through the entire
        attack-and-decay (specifically, it will execute the entire attack, and
        only .25 seconds of the decay).

        If this is confusing, don't worry about it. ADSR's do a lot of work
        behind the scenes to make the playing experience feel natural.
        """
        assert note_on_duration.ndim == 1
        assert torch.all(note_on_duration > 0)
        assert torch.all(self.p("attack") + self.p("decay") < note_on_duration)

        attack = self.make_attack()
        decay = self.make_decay()
        release = self.make_release(note_on_duration)

        return attack * decay * release

    def _ramp(self, start, duration: T, inverse: bool = False) -> Signal:
        """Makes a ramp of a given duration in seconds.

        The construction of this matrix is rather cryptic. Essentially, this
        method works by tilting and clipping ramps between 0 and 1, then
        applying some scaling factor (`alpha`).

        `start` is the initial delay in seconds (all 0's) before the ramp up.
        `duration` is the length of the ramp up, also in seconds.
        """

        assert start.ndim == 1
        assert duration.ndim == 1

        # Convert to number of samples.
        start_ = self.seconds_to_samples(start)
        duration_ = self.seconds_to_samples(duration)

        # Build ramps template.
        tmp = torch.arange(self.buffer_size, device=duration.device)
        ramp = tmp.repeat([self.batch_size, 1])

        # Shape ramps.
        ramp = ramp - start_[:, None]
        ramp = torch.maximum(ramp, T(0.0))
        ramp = ramp / duration_[:, None]
        ramp = torch.minimum(ramp, T(1.0))

        if inverse:
            ramp = 1 - ramp

        # Apply scaling factor.
        ramp = torch.pow(ramp, self.p("alpha")[:, None])

        return ramp.as_subclass(Signal)

    def make_attack(self) -> Signal:
        attack = self.p("attack")
        return self._ramp(torch.zeros(self.batch_size, device=attack.device), attack)

    def make_decay(self) -> Signal:
        _a = 1.0 - self.p("sustain")[:, None]
        _b = self._ramp(self.p("attack"), self.p("decay"), inverse=True)
        return torch.squeeze(_a * _b + self.p("sustain")[:, None])

    def make_release(self, note_on_duration) -> Signal:
        return self._ramp(note_on_duration, self.p("release"), inverse=True)

    def __str__(self):
        return (
            f"""TorchADSR(a={self.torchparameters['attack']}, """
            f"""d={self.torchparameters['decay']}, """
            f"""s={self.torchparameters['sustain']}, """
            f"""r={self.torchparameters['release']}, """
            f"""alpha={self.torchparameters['alpha']}"""
        )


class TorchVCO(TorchSynthModule):
    """
    Base class for voltage controlled oscillators (VCO).

    Think of this as a VCO on a modular synthesizer. It has a base pitch
    (specified here as a midi value), and a pitch modulation depth. Its call
    accepts a modulation signal between [-1, 1]. An array of 0's returns a
    stationary audio signal at its base pitch.

    Parameters
    ----------
    midi_f0 (T)     :   pitch value in 'midi' (69 = 440Hz).
    mod_depth (T)   :   depth of the pitch modulation in semitones.
    phase (optional, T)       :   initial phase values
    **kwargs        : keyword args, see TorchSynthModule
    """

    def __init__(self, midi_f0: T, mod_depth: T, phase: Optional[T] = None, **kwargs):
        TorchSynthModule.__init__(self, batch_size=midi_f0.shape[0], **kwargs)
        self.add_parameters(
            [
                ModuleParameter(
                    value=midi_f0,
                    parameter_name="pitch",
                    parameter_range=ModuleParameterRange(0.0, 127.0),
                ),
                ModuleParameter(
                    value=mod_depth,
                    parameter_name="mod_depth",
                    parameter_range=ModuleParameterRange(0.0, 127.0),
                ),
            ]
        )

        # Setup initial phase values
        if phase is not None:
            self.phase = nn.Parameter(data=phase.unsqueeze(1), requires_grad=False)
        else:
            # Create initial phase of zeros like the parameters
            self.phase = nn.Parameter(
                data=torch.zeros_like(midi_f0).unsqueeze(1), requires_grad=False
            )

        assert self.phase.shape[0] == self.batch_size

    def _forward(self, mod_signal: Signal) -> Signal:
        """
        Generates audio signal from modulation signal.

        There are three representations of the 'pitch' at play here: (1) midi,
        (2) instantaneous frequency, and (3) phase, a.k.a. 'argument'.

        (1) midi    This is an abuse of the standard midi convention, where
                    semitone pitches are mapped from 0 - 127. Here it's a
                    convenient way to represent pitch linearly. An A above
                    middle C is midi 69.

        (2) freq    Pitch scales logarithmically in frequency. A is 440Hz.

        (3) phase   This is the argument of the cosine function that generates
                    sound. Frequency is the first derivative of phase; phase is
                    integrated frequency (~ish).

        First we generate the 'pitch contour' of the signal in midi values (mod
        contour + base pitch). Then we convert to a phase argument (via
        frequency), then output sound.

        """

        assert (mod_signal >= -1).all() and (mod_signal <= 1).all()
        control_as_frequency = self.make_control_as_frequency(mod_signal)
        cosine_argument = self.make_argument(control_as_frequency) + self.phase
        output = self.oscillator(cosine_argument)
        return output.as_subclass(Signal)

    def make_control_as_frequency(self, mod_signal: Signal) -> Signal:
        modulation = self.p("mod_depth").unsqueeze(1) * mod_signal
        control_as_midi = self.p("pitch").unsqueeze(1) + modulation
        return util.midi_to_hz(control_as_midi)

    def make_argument(self, freq: Signal) -> Signal:
        """
        Generates the phase argument to feed a cosine function to make audio.
        """
        return torch.cumsum(2 * torch.pi * freq / self.sample_rate, dim=1)

    def oscillator(self, argument: Signal) -> Signal:
        """
        Dummy method. Overridden by child class VCO's.
        """
        raise NotImplementedError("Derived classes must override this method")


class TorchSineVCO(TorchVCO):
    """
    Simple VCO that generates a pitched sinusoid.

    Derives from TorchVCO, it simply implements a cosine function as oscillator.

    Parameters
    ----------
    midi_f0 (T)     :   pitch value in 'midi' (69 = 440Hz).
    mod_depth (T)   :   depth of the pitch modulation in semitones.
    phase (T)       :   initial phase values
    **kwargs        :   keyword args, see TorchVCO
    """

    def __init__(
        self,
        midi_f0: T,
        mod_depth: T,
        phase: Optional[T] = None,
        **kwargs,
    ):
        super().__init__(midi_f0=midi_f0, mod_depth=mod_depth, phase=phase, **kwargs)

    def oscillator(self, argument: Signal) -> Signal:
        return torch.cos(argument)


class TorchFmVCO(TorchVCO):
    """
    Frequency modulation VCO. Takes `mod_signal` as instantaneous frequency.

    Typical modulation is calculated in pitch-space (midi). For FM to work,
    we have to change the order of calculations. Here `mod_depth` is interpreted
    as the "modulation index" which is tied to the fundamental of the oscillator
    being modulated:

        modulation_index = frequency_deviation / modulation_frequency

    Parameters
    ----------
    midi_f0 (T)     :   pitch value in 'midi' (69 = 440Hz).
    mod_depth (T)   :   depth of the frequency (0-127)
    phase (T)       :   initial phase values
    **kwargs        :   keyword args, see TorchVCO
    """

    def __init__(self, midi_f0: T, mod_depth: T, phase: Optional[T] = None, **kwargs):
        super().__init__(midi_f0=midi_f0, mod_depth=mod_depth, phase=phase, **kwargs)

    def make_control_as_frequency(self, mod_signal: Signal) -> Signal:
        # Compute modulation in Hz space (rather than midi-space).
        f0_hz = util.midi_to_hz(self.p("pitch").unsqueeze(1))
        fm_depth = self.p("mod_depth").unsqueeze(1) * f0_hz
        modulation_hz = fm_depth * mod_signal
        return f0_hz + modulation_hz

    def oscillator(self, argument: Signal) -> Signal:
        # Classically, FM operators are sine waves.
        return torch.cos(argument)


class TorchSquareSawVCO(TorchVCO):
    """
    VCO that can be either a square or a sawtooth waveshape.
    Tweak with the shape parameter. (0 is square.)

    With apologies to:

    Lazzarini, Victor, and Joseph Timoney. "New perspectives on distortion synthesis for
        virtual analog oscillators." Computer Music Journal 34, no. 1 (2010): 28-40.

    Parameters
    ----------
    midi_f0 (T)     :   pitch value in 'midi' (69 = 440Hz).
    mod_depth (T)   :   depth of the pitch modulation in semitones.
    shape (T)       :   Waveshape - square to saw [0,1]
    phase (T)       :   initial phase values
    **kwargs        :   keyword args, see TorchVCO
    """

    def __init__(
        self,
        midi_f0: T,
        mod_depth: T,
        shape: T,
        phase: Optional[T] = None,
        **kwargs,
    ):
        super().__init__(midi_f0=midi_f0, mod_depth=mod_depth, phase=phase, **kwargs)
        self.add_parameters(
            [
                ModuleParameter(
                    value=shape,
                    parameter_name="shape",
                    parameter_range=ModuleParameterRange(0.0, 1.0),
                )
            ]
        )

    def oscillator(self, argument: Signal) -> Signal:
        partials = self.partials_constant.unsqueeze(1)
        square = torch.tanh(torch.pi * partials * torch.sin(argument) / 2)
        shape = self.p("shape").unsqueeze(1)
        return (1 - shape / 2) * square * (1 + shape * torch.cos(argument))

    @property
    def partials_constant(self):
        """
        Constant value that determines the number of partials in the resulting
        square / saw wave in order to keep aliasing at an acceptable level.
        Higher frequencies require fewer partials whereas lower frequency sounds
        can safely have more partials without causing audible aliasing.
        """
        max_pitch = self.p("pitch") + self.p("mod_depth")
        max_f0 = util.midi_to_hz(max_pitch)
        return 12000 / (max_f0 * torch.log10(max_f0))


class TorchVCA(TorchSynthModule):
    """
    Voltage controlled amplifier.

    Parameters
    ----------
    **kwargs : keyword args, see TorchSynthModule
    """

    def __init__(self, **kwargs):
        super().__init__(batch_size=None, **kwargs)

    def _forward(self, control_in: Signal, audio_in: Signal) -> Signal:
        assert (control_in >= 0).all() and (control_in <= 1).all()

        # Should VCA be responsible for this?
        if (audio_in <= -1).any() or (audio_in >= 1).any():
            util.normalize(audio_in)

        audio_in = util.fix_length2D(audio_in, control_in.num_samples)
        return control_in * audio_in


class TorchNoise(TorchSynthModule):
    """
    Adds noise to a signal

    Parameters
    ----------
    ratio (float): mix ratio between the incoming signal and the produced noise
<<<<<<< HEAD
    **kwargs: see TorchSynthModuleDEPRECATED
=======
    **kwargs: see TorchSynthModule0Ddeprecated
>>>>>>> d0d6958c
    """

    def __init__(self, ratio: T, **kwargs):
        super().__init__(batch_size=ratio.shape[0], **kwargs)
        self.add_parameters(
            [
                ModuleParameter(
                    value=ratio,
                    parameter_name="ratio",
                    parameter_range=ModuleParameterRange(0.0, 1.0),
                )
            ]
        )

    def _forward(self, audio_in: Signal) -> Signal:
        noise = self.noise_of_length(audio_in)
        return util.crossfade2D(audio_in, noise, self.p("ratio"))

    @staticmethod
    def noise_of_length(audio_in: Signal) -> Signal:
        return torch.rand_like(audio_in) * 2 - 1


<<<<<<< HEAD
class TorchSynthParameters(TorchSynthModuleDEPRECATED):
=======
class TorchSynthModule0Ddeprecated(nn.Module):
    """
    Base class for synthesis modules, in torch.

    WARNING: For now, TorchSynthModules should be atomic and not contain other
    SynthModules.
    TODO: Later, we should deprecate SynthModule and fold everything into here.
    """

    def __init__(self, sample_rate: int = SAMPLE_RATE, buffer_size: int = BUFFER_SIZE):
        """
        NOTE:
        __init__ should only set parameters.
        We shouldn't be doing computations in __init__ because
        the computations will change when the parameters change.
        """
        nn.Module.__init__(self)
        self.sample_rate = T(sample_rate)
        self.buffer_size = T(buffer_size)
        self.torchparameters: nn.ParameterDict = nn.ParameterDict()

    def to_buffer_size(self, signal: T) -> T:
        return util.fix_length(signal, self.buffer_size)

    def seconds_to_samples(self, seconds: T) -> T:
        return torch.round(seconds * self.sample_rate).int()

    def _forward(self, *args: Any, **kwargs: Any) -> T:  # pragma: no cover
        """
        Each TorchSynthModule0Ddeprecated should override this.
        """
        raise NotImplementedError("Derived classes must override this method")

    def forward(self, *args: Any, **kwargs: Any) -> T:  # pragma: no cover
        """
        Wrapper for _forward that ensures a buffer_size length output.
        """
        return self.to_buffer_size(self._forward(*args, **kwargs))

    def add_parameters(self, parameters: List[ModuleParameter]):
        """
        Add parameters to this SynthModule's torch parameter dictionary.
        """
        for parameter in parameters:
            assert parameter.parameter_name not in self.torchparameters
            self.torchparameters[parameter.parameter_name] = parameter

    def get_parameter(self, parameter_id: str) -> ModuleParameter:
        """
        Get a single ModuleParameter for this module

        Parameters
        ----------
        parameter_id (str)  :   Id of the parameter to return
        """
        return self.torchparameters[parameter_id]

    def set_parameter(self, parameter_id: str, value: float):
        """
        Update a specific parameter value, ensuring that it is within a specified
        range

        Parameters
        ----------
        parameter_id (str)  : Id of the parameter to update
        value (float)       : Value to update parameter with
        """
        self.torchparameters[parameter_id].to_0to1(T(value))

    def set_parameter_0to1(self, parameter_id: str, value: float):
        """
        Update a specific parameter with a value in the range [0,1]

        Parameters
        ----------
        parameter_id (str)  : Id of the parameter to update
        value (float)       : Value to update parameter with
        """
        assert 0 <= value <= 1
        self.torchparameters[parameter_id].data = T(value)

    def p(self, parameter_id: str) -> T:
        """
        Convenience method for getting the parameter value.
        """
        return self.torchparameters[parameter_id].from_0to1()


class TorchSynthParameters(TorchSynthModule0Ddeprecated):
>>>>>>> d0d6958c
    """
    A SynthModule that is strictly for managing parameters
    """

    def __init__(self, sample_rate: int = SAMPLE_RATE, buffer_size: int = BUFFER_SIZE):
        super().__init__(sample_rate, buffer_size)

    def _forward(self, *args: Any, **kwargs: Any) -> T:
        raise RuntimeError("TorchSynthParameters cannot be called")


class TorchSynth(nn.Module):
    """
    Base class for synthesizers that combine one or more TorchSynthModules
    to create a full synth architecture.

    Parameters
    ----------
    sample_rate (int): sample rate to run this synth at
    buffer_size (int): number of samples expected at output of child modules
    """

    def __init__(self, sample_rate: int = SAMPLE_RATE, buffer_size: int = BUFFER_SIZE):
        super().__init__()
        self.sample_rate = T(sample_rate)
        self.buffer_size = T(buffer_size)

        # Global Parameter Module
        self.global_params = TorchSynthParameters(sample_rate, buffer_size)

<<<<<<< HEAD
    def add_synth_modules(self, modules: Dict[str, TorchSynthModuleDEPRECATED]):
=======
    def add_synth_modules(self, modules: Dict[str, TorchSynthModule0Ddeprecated]):
>>>>>>> d0d6958c
        """
        Add a set of named children TorchSynthModules to this synth. Registers them
        with the torch nn.Module so that all parameters are recognized.

        Parameters
        ----------
<<<<<<< HEAD
        modules (Dict): A dictionary of TorchSynthModuleDEPRECATED
        """

        for name in modules:
            if not isinstance(modules[name], TorchSynthModuleDEPRECATED):
                raise TypeError(f"{modules[name]} is not a TorchSynthModuleDEPRECATED")
=======
        modules (Dict): A dictionary of TorchSynthModule0Ddeprecated
        """

        for name in modules:
            if not isinstance(modules[name], TorchSynthModule):
                raise TypeError(
                    f"{modules[name]} is not a TorchSynthModule0Ddeprecated"
                )
>>>>>>> d0d6958c

            if modules[name].sample_rate != self.sample_rate:
                raise ValueError(f"{modules[name]} sample rate does not match")

            if modules[name].buffer_size != self.buffer_size:
                raise ValueError(f"{modules[name]} buffer size does not match")

            self.add_module(name, modules[name])

    def randomize(self):
        """
        Randomize all parameters
        """
        for parameter in self.parameters():
            parameter.data = torch.rand_like(parameter)


# class TorchDrum(TorchSynth):
#    """
#    A package of modules that makes one drum hit.
#    """
#
#    def __init__(
#        self,
#        note_on_duration: float,
#        vco_ratio: float = 0.5,
#        pitch_adsr: TorchADSR = TorchADSR(),
#        amp_adsr: TorchADSR = TorchADSR(),
#        vco_1: TorchVCO = TorchSineVCO(),
#        vco_2: TorchVCO = TorchSquareSawVCO(),
#        noise: TorchNoise = TorchNoise(),
#        vca: TorchVCA = TorchVCA(),
#        **kwargs,
#    ):
#        super().__init__(**kwargs)
#        assert note_on_duration >= 0
#
#        # We assume that sustain duration is a hyper-parameter,
#        # with the mindset that if you are trying to learn to
#        # synthesize a sound, you won't be adjusting the note_on_duration.
#        # However, this is easily changed if desired.
#        self.note_on_duration = T(note_on_duration)
#
#        # Add required global parameters
#        self.global_params.add_parameters(
#            [ModuleParameter(vco_ratio, "vco_ratio", ModuleParameterRange(0.0, 1.0))]
#        )
#
#        # Register all modules as children
#        self.add_synth_modules(
#            {
#                "pitch_adsr": pitch_adsr,
#                "amp_adsr": amp_adsr,
#                "vco_1": vco_1,
#                "vco_2": vco_2,
#                "noise": noise,
#                "vca": vca,
#            }
#        )
#
#    def forward(self) -> T:
#        # The convention for triggering a note event is that it has
#        # the same note_on_duration for both ADSRs.
#        note_on_duration = self.note_on_duration
#        pitch_envelope = self.pitch_adsr(note_on_duration)
#        amp_envelope = self.amp_adsr(note_on_duration)
#
#        vco_1_out = self.vco_1(pitch_envelope)
#        vco_2_out = self.vco_2(pitch_envelope)
#
#        audio_out = util.crossfade(
#            vco_1_out, vco_2_out, self.global_params.p("vco_ratio")
#        )
#
#        audio_out = self.noise(audio_out)
#
#        return self.vca(amp_envelope, audio_out)<|MERGE_RESOLUTION|>--- conflicted
+++ resolved
@@ -16,100 +16,9 @@
 torch.pi = torch.acos(torch.zeros(1)).item() * 2  # which is 3.1415927410125732
 
 
-class TorchSynthModuleDEPRECATED(nn.Module):
+class TorchSynthModule(nn.Module):
     """
     Base class for synthesis modules, in torch.
-<<<<<<< HEAD
-
-    WARNING: For now, TorchSynthModules should be atomic and not contain other
-    SynthModules.
-    TODO: Later, we should deprecate SynthModule and fold everything into here.
-    """
-
-    def __init__(self, sample_rate: int = SAMPLE_RATE, buffer_size: int = BUFFER_SIZE):
-        """
-        NOTE:
-        __init__ should only set parameters.
-        We shouldn't be doing computations in __init__ because
-        the computations will change when the parameters change.
-        """
-        nn.Module.__init__(self)
-        self.sample_rate = T(sample_rate)
-        self.buffer_size = T(buffer_size)
-        self.torchparameters: nn.ParameterDict = nn.ParameterDict()
-
-    def to_buffer_size(self, signal: T) -> T:
-        return util.fix_length(signal, self.buffer_size)
-
-    def seconds_to_samples(self, seconds: T) -> T:
-        return torch.round(seconds * self.sample_rate).int()
-
-    def _forward(self, *args: Any, **kwargs: Any) -> T:  # pragma: no cover
-        """
-        Each TorchSynthModuleDEPRECATED should override this.
-        """
-        raise NotImplementedError("Derived classes must override this method")
-
-    def forward(self, *args: Any, **kwargs: Any) -> T:  # pragma: no cover
-        """
-        Wrapper for _forward that ensures a buffer_size length output.
-        """
-        return self.to_buffer_size(self._forward(*args, **kwargs))
-
-    def add_parameters(self, parameters: List[ModuleParameter]):
-        """
-        Add parameters to this SynthModule's torch parameter dictionary.
-        """
-        for parameter in parameters:
-            assert parameter.parameter_name not in self.torchparameters
-            self.torchparameters[parameter.parameter_name] = parameter
-
-    def get_parameter(self, parameter_id: str) -> ModuleParameter:
-        """
-        Get a single ModuleParameter for this module
-
-        Parameters
-        ----------
-        parameter_id (str)  :   Id of the parameter to return
-        """
-        return self.torchparameters[parameter_id]
-
-    def set_parameter(self, parameter_id: str, value: float):
-        """
-        Update a specific parameter value, ensuring that it is within a specified
-        range
-
-        Parameters
-        ----------
-        parameter_id (str)  : Id of the parameter to update
-        value (float)       : Value to update parameter with
-        """
-        self.torchparameters[parameter_id].to_0to1(T(value))
-
-    def set_parameter_0to1(self, parameter_id: str, value: float):
-        """
-        Update a specific parameter with a value in the range [0,1]
-
-        Parameters
-        ----------
-        parameter_id (str)  : Id of the parameter to update
-        value (float)       : Value to update parameter with
-        """
-        assert 0 <= value <= 1
-        self.torchparameters[parameter_id].data = T(value)
-
-    def p(self, parameter_id: str) -> T:
-        """
-        Convenience method for getting the parameter value.
-        """
-        return self.torchparameters[parameter_id].from_0to1()
-
-
-class TorchSynthModule(nn.Module):
-    """
-    Base class for synthesis modules, in torch.
-=======
->>>>>>> d0d6958c
     All parameters are assumed to be 1D tensors,
     the dimension size being the batch size.
 
@@ -153,11 +62,7 @@
 
     def _forward(self, *args: Any, **kwargs: Any) -> Signal:  # pragma: no cover
         """
-<<<<<<< HEAD
-        Each TorchSynthModuleDEPRECATED should override this.
-=======
         Each TorchSynthModule0Ddeprecated should override this.
->>>>>>> d0d6958c
         """
         raise NotImplementedError("Derived classes must override this method")
 
@@ -614,11 +519,7 @@
     Parameters
     ----------
     ratio (float): mix ratio between the incoming signal and the produced noise
-<<<<<<< HEAD
-    **kwargs: see TorchSynthModuleDEPRECATED
-=======
-    **kwargs: see TorchSynthModule0Ddeprecated
->>>>>>> d0d6958c
+    **kwargs: see TorchSynthModule
     """
 
     def __init__(self, ratio: T, **kwargs):
@@ -642,9 +543,6 @@
         return torch.rand_like(audio_in) * 2 - 1
 
 
-<<<<<<< HEAD
-class TorchSynthParameters(TorchSynthModuleDEPRECATED):
-=======
 class TorchSynthModule0Ddeprecated(nn.Module):
     """
     Base class for synthesis modules, in torch.
@@ -734,7 +632,6 @@
 
 
 class TorchSynthParameters(TorchSynthModule0Ddeprecated):
->>>>>>> d0d6958c
     """
     A SynthModule that is strictly for managing parameters
     """
@@ -765,25 +662,13 @@
         # Global Parameter Module
         self.global_params = TorchSynthParameters(sample_rate, buffer_size)
 
-<<<<<<< HEAD
-    def add_synth_modules(self, modules: Dict[str, TorchSynthModuleDEPRECATED]):
-=======
     def add_synth_modules(self, modules: Dict[str, TorchSynthModule0Ddeprecated]):
->>>>>>> d0d6958c
         """
         Add a set of named children TorchSynthModules to this synth. Registers them
         with the torch nn.Module so that all parameters are recognized.
 
         Parameters
         ----------
-<<<<<<< HEAD
-        modules (Dict): A dictionary of TorchSynthModuleDEPRECATED
-        """
-
-        for name in modules:
-            if not isinstance(modules[name], TorchSynthModuleDEPRECATED):
-                raise TypeError(f"{modules[name]} is not a TorchSynthModuleDEPRECATED")
-=======
         modules (Dict): A dictionary of TorchSynthModule0Ddeprecated
         """
 
@@ -792,7 +677,6 @@
                 raise TypeError(
                     f"{modules[name]} is not a TorchSynthModule0Ddeprecated"
                 )
->>>>>>> d0d6958c
 
             if modules[name].sample_rate != self.sample_rate:
                 raise ValueError(f"{modules[name]} sample rate does not match")
