"""
Synth modules in Torch.
"""

from abc import abstractmethod
from typing import Any, Dict, List

import numpy as np
import torch
import torch.nn as nn
import torch.tensor as T

<<<<<<< HEAD
from ddspdrum.defaults import SAMPLE_RATE
from ddspdrum.parameter import ParameterRange, TorchParameter
from ddspdrum.torchutil import linspace, midi_to_hz, reverse_signal
=======
from ddspdrum.defaults import BUFFER_SIZE, SAMPLE_RATE
from ddspdrum.modparameter import ModParameter
from ddspdrum.torchutil import fix_length, linspace, midi_to_hz, reverse_signal
>>>>>>> 86ed7df2

torch.pi = torch.acos(torch.zeros(1)).item() * 2  # which is 3.1415927410125732


class TorchSynthModule(nn.Module):
    """
    Base class for synthesis modules, in torch.

    WARNING: For now, TorchSynthModules should be atomic and not contain other
    SynthModules.
    TODO: Later, we should deprecate SynthModule and fold everything into here.
    """

    def __init__(
            self,
            sample_rate: int = SAMPLE_RATE,
            buffer_size: int = BUFFER_SIZE
    ):
        """
        NOTE:
        __init__ should only set parameters.
        We shouldn't be doing computations in __init__ because
        the computations will change when the parameters change.
        """
        nn.Module.__init__(self)
        self.sample_rate = T(sample_rate)
<<<<<<< HEAD
=======
        self.buffer_size = T(buffer_size)
        self.modparameters: Dict[ModParameter] = {}
>>>>>>> 86ed7df2
        self.torchparameters: nn.ParameterDict = nn.ParameterDict()

    def to_buffer_size(self, signal: T) -> T:
        return fix_length(signal, self.buffer_size)

    def seconds_to_samples(self, seconds: T) -> T:
        return torch.round(seconds * self.sample_rate).int()

<<<<<<< HEAD
    def forward(self, *inputs: Any) -> T:  # pragma: no cover
=======
    def add_modparameters(self, modparameters: List[ModParameter]):
        """
        Add parameters to this SynthModule's parameters dictionary.
        (Since there is inheritance, this might happen several times.)
        """
        for modparameter in modparameters:
            assert modparameter.name not in self.modparameters
            self.modparameters[modparameter.name] = modparameter

            assert modparameter.name not in self.torchparameters
            # TODO: I'm not 100% sure it's kosher to add nn.Parameters
            # outside of __init__, but here we go.
            # TODO: Internally we want to store all torch modparameter
            # values using their 0/1 range, not their human-interpretable
            # range.
            # We might also rethink the syntactic sugar, e.g. sometimes
            # we want to expose the raw 0/1 and sometimes we want to expose the
            # clipped one.
            self.torchparameters[modparameter.name] = nn.Parameter(
                T(modparameter.value)
            )

    def _forward(self, *args: Any, **kwargs: Any) -> T:  # pragma: no cover
>>>>>>> 86ed7df2
        """
        Each TorchSynthModule should override this.
        """
        pass

    def forward(self, *args: Any, **kwargs: Any) -> T:  # pragma: no cover
        """
        Wrapper for _forward that ensures a buffer_size length output.
        """
        return self.to_buffer_size(self._forward(*args, **kwargs))

    def npyforward(
            self,
            *args: Any,
            **kwargs: Any
    ) -> np.ndarray:  # pragma: no cover
        """
        This is the numpy version of the torch.nn.Module.forward command.
        All torch.tensor inputs and outputs are cast to ndarrays.
        """
        npyargs = []
        for i in args:
            if isinstance(i, T):
                npyargs.append(i.numpy())
            else:
                npyargs.append(i)

        npykwargs = {}
        for key in kwargs.keys():
            if isinstance(kwargs[key], T):
                npykwargs[key] = kwargs[key].numpy()
            else:
                npykwargs[key] = kwargs[key]

        return self.forward(*npyargs, **npykwargs).numpy()

    def add_parameters(self, parameters: List[TorchParameter]):
        """
        Add parameters to this SynthModule's torch parameter dictionary.
        """
        for parameter in parameters:
            assert parameter.parameter_name not in self.torchparameters
            self.torchparameters[parameter.parameter_name] = parameter

    def get_parameter(self, parameter_id: str) -> TorchParameter:
        """
        Get a single TorchParameter for this module

        Parameters
        ----------
        parameter_id (str)  :   Id of the parameter to return
        """
        return self.torchparameters[parameter_id]

    def get_parameter_0to1(self, parameter_id: str) -> float:
        """
        Get the value of a single parameter in the range of [0,1]

        Parameters
        ----------
        modparameter_id (str)  :   Id of the modparameter to return the value for
        """
        return float(self.torchparameters[parameter_id].item())

    def set_parameter(self, parameter_id: str, value: float):
        """
        Update a specific parameter value, ensuring that it is within a specified
        range

        Parameters
        ----------
        parameter_id (str)  : Id of the parameter to update
        value (float)       : Value to update parameter with
        """
        self.torchparameters[parameter_id].set_with_range(value)

    def set_parameter_0to1(self, parameter_id: str, value: float):
        """
        Update a specific parameter with a value in the range [0,1]

        Parameters
        ----------
        parameter_id (str)  : Id of the parameter to update
        value (float)       : Value to update parameter with
        """
        assert 0 <= value <= 1
        self.torchparameters[parameter_id].data = T(value)

    def p(self, parameter_id: str) -> T:
        """
        Convenience method for getting the parameter value.
        """
        return self.torchparameters[parameter_id].get_in_range()


class TorchADSR(TorchSynthModule):
    """
    Envelope class for building a control rate ADSR signal
    """

    def __init__(
        self,
        a: float = 0.25,
        d: float = 0.25,
        s: float = 0.5,
        r: float = 0.5,
        alpha: float = 3.0,
        sample_rate: int = SAMPLE_RATE,
        buffer_size: int = BUFFER_SIZE
    ):
        """
        Parameters
        ----------
        a                   :   attack time (sec), >= 0
        d                   :   decay time (sec), >= 0
        s                   :   sustain amplitude between 0-1. The only part of
                                ADSR that (confusingly, by convention) is not
                                a time value.
        r                   :   release time (sec), >= 0
        alpha               :   envelope curve, >= 0. 1 is linear, >1 is
                                exponential.
        """
<<<<<<< HEAD
        super().__init__(sample_rate=sample_rate)
        self.add_parameters(
=======
        super().__init__(sample_rate=sample_rate, buffer_size=buffer_size)
        self.add_modparameters(
>>>>>>> 86ed7df2
            [
                TorchParameter(
                    initial_value=a,
                    parameter_name="attack",
                    parameter_range=ParameterRange(0.0, 2.0, curve="log")
                ),
                TorchParameter(
                    initial_value=d,
                    parameter_name="decay",
                    parameter_range=ParameterRange(0.0, 2.0, curve="log")
                ),
                TorchParameter(
                    initial_value=s,
                    parameter_name="sustain",
                    parameter_range=ParameterRange(0.0, 1.0)
                ),
                TorchParameter(
                    initial_value=r,
                    parameter_name="release",
                    parameter_range=ParameterRange(0.0, 5.0, curve="log")
                ),
                TorchParameter(
                    initial_value=alpha,
                    parameter_name="alpha",
                    parameter_range=ParameterRange(0.1, 6.0)
                )
            ]
        )

    def _forward(self, note_on_duration: T = T(0)) -> np.ndarray:
        """Generate an ADSR envelope.

        By default, this envelope reacts as if it was triggered with midi, for
        example playing a keyboard. Each midi event has a beginning and end:
        note-on, when you press the key down; and note-off, when you release the
        key. `note_on_duration` is the amount of time that the key is depressed.

        During the note-on, the envelope moves through the attack and decay
        sections of the envelope. This leads to musically-intuitive, but
        programatically-counterintuitive behaviour:

        E.g., assume attack is .5 seconds, and decay is .5 seconds. If a note is
        held for .75 seconds, the envelope won't pass through the entire
        attack-and-decay (specifically, it will execute the entire attack, and
        only .25 seconds of the decay).

        Alternately, you can specify a `note_on_duration` of "0" which will
        switch the envelope to one-shot mode. In this case, the envelope moves
        through the entire attack, decay, and release, with no held "sustain"
        value.

        If this is confusing, don't worry about it. ADSR's do a lot of work
        behind the scenes to make the playing experience feel natural.

        """

        assert note_on_duration >= 0

        # If sustain is "0" go to one-shot mode (moves through ADR sections).
        if note_on_duration == T(0):
            note_on_duration = self.p("attack") + self.p("decay")

        num_samples = self.seconds_to_samples(note_on_duration)

        # Release decays from the last value of the attack-and-decay sections.
        ADS = self.note_on(num_samples)
        R = self.note_off(ADS[-1])

        return torch.cat((ADS, R))

    def _ramp(self, duration: T):
        """Makes a ramp of a given duration in seconds.

        This function is used for the piece-wise construction of the envelope
        signal. Its output monotonically increases from 0 to 1. As a result,
        each component of the envelope is a scaled and possibly reversed
        version of this ramp:

        attack      -->     returns an `a`-length ramp, as is.
        decay       -->     `d`-length reverse ramp, descends from 1 to `s`.
        release     -->     `r`-length reverse ramp, descends to 0.

        Its curve is determined by alpha:

        alpha = 1 --> linear,
        alpha > 1 --> exponential,
        alpha < 1 --> logarithmic.

        """

        assert duration.ndim == 0
        t = linspace(0, duration.item(), self.seconds_to_samples(duration))
        return (t / duration) ** self.p("alpha")

    @property
    def attack(self):
        return self._ramp(self.p("attack"))

    @property
    def decay(self):
        # `d`-length reverse ramp, scaled and shifted to descend from 1 to `s`.
        decay = self.p("decay")
        sustain = self.p("sustain")
        return reverse_signal(self._ramp(decay)) * (1 - sustain) + sustain

    @property
    def release(self):
        # `r`-length reverse ramp, reversed to descend to 0.
        release = self.p("release")
        return reverse_signal(self._ramp(release))

    def note_on(self, num_samples):
        assert self.attack.ndim == 1
        assert self.decay.ndim == 1
        out_ = torch.cat((self.attack, self.decay), 0)

        # Truncate or extend based on sustain duration.
        if num_samples < len(out_):
            out_ = out_[:num_samples]
        elif num_samples > len(out_):
            hold_samples = num_samples - len(out_)
            assert hold_samples.ndim == 0
            out_ = torch.nn.functional.pad(
                out_, [0, hold_samples], value=out_[-1].item()
            )
        return out_

    def note_off(self, last_val):
        return self.release * last_val

    def __str__(self):
        return (
            f"""TorchADSR(a={self.torchparameters['attack']}, """
            f"""d={self.torchparameters['decay']}, """
            f"""s={self.torchparameters['sustain']}, """
            f"""r={self.torchparameters['release']}, """
            f"""alpha={self.torchparameters['alpha']}"""
        )


class TorchVCO(TorchSynthModule):
    """
    Voltage controlled oscillator.

    Think of this as a VCO on a modular synthesizer. It has a base pitch
    (specified here as a midi value), and a pitch modulation depth. Its call
    accepts a modulation signal between 0 - 1. An array of 0's returns a
    stationary audio signal at its base pitch.


    Parameters
    ----------

    midi_f0 (flt)       :       pitch value in 'midi' (69 = 440Hz).
    mod_depth (flt)     :       depth of the pitch modulation in semitones.

    Examples
    --------

    >>> vco = VCO(midi_f0=69.0, mod_depth=24.0)
    >>> two_8ve_chirp = vco(linspace(0, 1, 1000, endpoint=False))
    """

    def __init__(
        self,
        midi_f0: float = 10,
        mod_depth: float = 50,
        phase: float = 0,
        sample_rate: int = SAMPLE_RATE,
        buffer_size: int = BUFFER_SIZE
    ):
<<<<<<< HEAD
        TorchSynthModule.__init__(self, sample_rate=sample_rate)
        self.add_parameters(
=======
        TorchSynthModule.__init__(
            self,
            sample_rate=sample_rate,
            buffer_size=buffer_size
        )
        self.add_modparameters(
>>>>>>> 86ed7df2
            [
                TorchParameter(
                    T(midi_f0),
                    parameter_name="pitch",
                    parameter_range=ParameterRange(0.0, 127.0)
                ),
                TorchParameter(
                    T(mod_depth),
                    parameter_name="mod_depth",
                    parameter_range=ParameterRange(0.0, 127.0)
                )
            ]
        )
        # TODO: Make this a parameter too?
        self.phase = T(phase)

    def _forward(self, mod_signal: T, phase: T = T(0.0)) -> T:
        """
        Generates audio signal from modulation signal.

        There are three representations of the 'pitch' at play here: (1) midi,
        (2) instantaneous frequency, and (3) phase, a.k.a. 'argument'.

        (1) midi    This is an abuse of the standard midi convention, where
                    semitone pitches are mapped from 0 - 127. Here it's a
                    convenient way to represent pitch linearly. An A above
                    middle C is midi 69.

        (2) freq    Pitch scales logarithmically in frequency. A is 440Hz.

        (3) phase   This is the argument of the cosine function that generates
                    sound. Frequency is the first derivative of phase; phase is
                    integrated frequency (~ish).

        First we generate the 'pitch contour' of the signal in midi values (mod
        contour + base pitch). Then we convert to a phase argument (via
        frequency), then output sound.

        """

        assert (mod_signal >= 0).all() and (mod_signal <= 1).all()

        modulation = self.p("mod_depth") * mod_signal
        control_as_midi = self.p("pitch") + modulation
        control_as_frequency = midi_to_hz(control_as_midi)
        cosine_argument = self.make_argument(control_as_frequency) + phase

        self.phase = cosine_argument[-1]
        return self.oscillator(cosine_argument)

    def make_argument(self, control_as_frequency: T) -> T:
        """
        Generates the phase argument to feed a cosine function to make audio.
        """
        assert control_as_frequency.ndim == 1
        return torch.cumsum(2 * torch.pi * control_as_frequency / SAMPLE_RATE, dim=0)

    @abstractmethod
    # TODO: Type me!
    def oscillator(self, argument: T) -> T:
        """
        Dummy method. Overridden by child class VCO's.
        """
        pass


class TorchSineVCO(TorchVCO):
    """
    Simple VCO that generates a pitched sinudoid.

    Built off the VCO base class, it simply implements a cosine function as oscillator.
    """

    def __init__(
        self, midi_f0: float = 10.0, mod_depth: float = 50.0, phase: float = 0.0
    ):
        super().__init__(midi_f0=midi_f0, mod_depth=mod_depth, phase=phase)

    def oscillator(self, argument):
        return torch.cos(argument)<|MERGE_RESOLUTION|>--- conflicted
+++ resolved
@@ -10,15 +10,10 @@
 import torch.nn as nn
 import torch.tensor as T
 
-<<<<<<< HEAD
-from ddspdrum.defaults import SAMPLE_RATE
+from ddspdrum.defaults import BUFFER_SIZE, SAMPLE_RATE
 from ddspdrum.parameter import ParameterRange, TorchParameter
-from ddspdrum.torchutil import linspace, midi_to_hz, reverse_signal
-=======
-from ddspdrum.defaults import BUFFER_SIZE, SAMPLE_RATE
 from ddspdrum.modparameter import ModParameter
 from ddspdrum.torchutil import fix_length, linspace, midi_to_hz, reverse_signal
->>>>>>> 86ed7df2
 
 torch.pi = torch.acos(torch.zeros(1)).item() * 2  # which is 3.1415927410125732
 
@@ -45,11 +40,7 @@
         """
         nn.Module.__init__(self)
         self.sample_rate = T(sample_rate)
-<<<<<<< HEAD
-=======
         self.buffer_size = T(buffer_size)
-        self.modparameters: Dict[ModParameter] = {}
->>>>>>> 86ed7df2
         self.torchparameters: nn.ParameterDict = nn.ParameterDict()
 
     def to_buffer_size(self, signal: T) -> T:
@@ -58,33 +49,7 @@
     def seconds_to_samples(self, seconds: T) -> T:
         return torch.round(seconds * self.sample_rate).int()
 
-<<<<<<< HEAD
-    def forward(self, *inputs: Any) -> T:  # pragma: no cover
-=======
-    def add_modparameters(self, modparameters: List[ModParameter]):
-        """
-        Add parameters to this SynthModule's parameters dictionary.
-        (Since there is inheritance, this might happen several times.)
-        """
-        for modparameter in modparameters:
-            assert modparameter.name not in self.modparameters
-            self.modparameters[modparameter.name] = modparameter
-
-            assert modparameter.name not in self.torchparameters
-            # TODO: I'm not 100% sure it's kosher to add nn.Parameters
-            # outside of __init__, but here we go.
-            # TODO: Internally we want to store all torch modparameter
-            # values using their 0/1 range, not their human-interpretable
-            # range.
-            # We might also rethink the syntactic sugar, e.g. sometimes
-            # we want to expose the raw 0/1 and sometimes we want to expose the
-            # clipped one.
-            self.torchparameters[modparameter.name] = nn.Parameter(
-                T(modparameter.value)
-            )
-
     def _forward(self, *args: Any, **kwargs: Any) -> T:  # pragma: no cover
->>>>>>> 86ed7df2
         """
         Each TorchSynthModule should override this.
         """
@@ -207,13 +172,8 @@
         alpha               :   envelope curve, >= 0. 1 is linear, >1 is
                                 exponential.
         """
-<<<<<<< HEAD
-        super().__init__(sample_rate=sample_rate)
+        super().__init__(sample_rate=sample_rate, buffer_size=buffer_size)
         self.add_parameters(
-=======
-        super().__init__(sample_rate=sample_rate, buffer_size=buffer_size)
-        self.add_modparameters(
->>>>>>> 86ed7df2
             [
                 TorchParameter(
                     initial_value=a,
@@ -385,17 +345,12 @@
         sample_rate: int = SAMPLE_RATE,
         buffer_size: int = BUFFER_SIZE
     ):
-<<<<<<< HEAD
-        TorchSynthModule.__init__(self, sample_rate=sample_rate)
-        self.add_parameters(
-=======
         TorchSynthModule.__init__(
             self,
             sample_rate=sample_rate,
             buffer_size=buffer_size
         )
-        self.add_modparameters(
->>>>>>> 86ed7df2
+        self.add_parameters(
             [
                 TorchParameter(
                     T(midi_f0),
@@ -470,9 +425,13 @@
     """
 
     def __init__(
-        self, midi_f0: float = 10.0, mod_depth: float = 50.0, phase: float = 0.0
+        self,
+        midi_f0: float = 10.0,
+        mod_depth: float = 50.0,
+        phase: float = 0.0,
+        **kwargs
     ):
-        super().__init__(midi_f0=midi_f0, mod_depth=mod_depth, phase=phase)
+        super().__init__(midi_f0=midi_f0, mod_depth=mod_depth, phase=phase, **kwargs)
 
     def oscillator(self, argument):
         return torch.cos(argument)