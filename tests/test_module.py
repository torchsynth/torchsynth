"""
Tests for DDSP Drum Modules
"""

import pytest

from ddspdrum.defaults import SAMPLE_RATE
from ddspdrum.module import SynthModule
<<<<<<< HEAD
from ddspdrum.parameter import Parameter
=======
from ddspdrum.modparameter import ModParameter
from ddspdrum.defaults import SAMPLE_RATE
>>>>>>> 3526c7ed


class TestSynthModule:
    """
    Tests for the SynthModule base class
    """

    def test_default_constructor(self):
        module = SynthModule()
        assert module.sample_rate == SAMPLE_RATE
        assert module.modparameters == {}

    def test_constructor(self):
        sr = 16000
        module = SynthModule(sample_rate=sr)
        assert module.sample_rate == sr
        assert module.modparameters == {}

    def test_repr(self):
        module = SynthModule()
        param_1 = ModParameter("param_1", 5.0, 0.0, 10.0)
        param_2 = ModParameter("param_2", 0.5, 0.2, 1.0)
        module.add_modparameters([param_1, param_2])

        expected_str = (
            f"{module.__class__}(sample_rate={SAMPLE_RATE}, "
            f"parameters={repr(module.modparameters)})"
        )

        assert repr(module) == expected_str

    def test_seconds_to_samples(self):
        module = SynthModule()
        sr = module.sample_rate
        seconds = 2.5
        expected_samples = seconds * sr
        assert module.seconds_to_samples(seconds) == expected_samples

        # With rounding
        seconds = 3.3333333
        expected_samples = round(seconds * sr)
        assert module.seconds_to_samples(seconds) == expected_samples

    def test_add_parameter(self):
        module = SynthModule()
        parameter_1 = ModParameter("param_1", 0.5, 0.0, 1.0)
        module.add_modparameters([parameter_1])
        assert module.modparameters["param_1"] == parameter_1

        # Add a couple more parameters
        parameter_2 = ModParameter("param_2", 0.75, 0.0, 100.0)
        parameter_3 = ModParameter("param_3", 0.11111, 0.1, 0.2)
        module.add_modparameters([parameter_2, parameter_3])
        assert module.modparameters["param_2"] == parameter_2
        assert module.modparameters["param_3"] == parameter_3

        # Try add a repeat parameter -- should raise an assertion error
        with pytest.raises(AssertionError):
            module.add_modparameters([parameter_1])

    def test_connect_parameter(self):
        sub_module = SynthModule()
        sub_param_1 = ModParameter("param_1", 0.5, 0.0, 1.0, "log")
        sub_param_2 = ModParameter("param_2", 0.5, 0.0, 1.0)
        sub_module.add_modparameters([sub_param_1, sub_param_2])

        module = SynthModule()
        module.connect_modparameter("connected_param_1", sub_module, "param_1")
        assert module.modparameters["connected_param_1"] == sub_param_1

        # Try adding parameter with the same name
        with pytest.raises(ValueError):
            module.connect_modparameter("connected_param_1", sub_module, "param_1")

        # Try adding a parameter that doesn't exist
        with pytest.raises(KeyError):
            module.connect_modparameter("connected_param_2", sub_module, "no_param")

        # Now add the second param
        module.connect_modparameter("connected_param_2", sub_module, "param_2")
        assert module.modparameters["connected_param_2"] == sub_param_2

    def test_get_parameter(self):
        module = SynthModule()
        param_1 = ModParameter("param_1", 0.5, 0.0, 1.0)
        module.add_modparameters([param_1])
        assert module.get_parameter("param_1") == param_1

    def test_get_parameter_0to1(self):
        module = SynthModule()
        param_1 = ModParameter("param_1", 5.0, 0.0, 10.0)
        module.add_modparameters([param_1])
        assert module.get_modparameter_0to1("param_1") == 0.5

    def test_set_parameter(self):
        module = SynthModule()
        param_1 = ModParameter("param_1", 5.0, 0.0, 10.0)
        module.add_modparameters([param_1])
        assert module.modparameters["param_1"].value == 5.0

        # Update value
        module.set_modparameter("param_1", 7.5)
        assert module.modparameters["param_1"].value == 7.5

    def test_set_parameter0to1(self):
        module = SynthModule()
        param_1 = ModParameter("param_1", 5.0, 0.0, 10.0)
        module.add_modparameters([param_1])
        module.set_modparameter_0to1("param_1", 0.25)
        assert module.modparameters["param_1"].value == 2.5

    def test_p(self):
        module = SynthModule()
        param_1 = ModParameter("param_1", 5.0, 0.0, 10.0)
        param_2 = ModParameter("param_2", 0.5, 0.2, 1.0)
        module.add_modparameters([param_1, param_2])
        assert module.p("param_1") == 5.0
        assert module.p("param_2") == 0.5<|MERGE_RESOLUTION|>--- conflicted
+++ resolved
@@ -5,13 +5,9 @@
 import pytest
 
 from ddspdrum.defaults import SAMPLE_RATE
+from ddspdrum.modparameter import ModParameter
 from ddspdrum.module import SynthModule
-<<<<<<< HEAD
 from ddspdrum.parameter import Parameter
-=======
-from ddspdrum.modparameter import ModParameter
-from ddspdrum.defaults import SAMPLE_RATE
->>>>>>> 3526c7ed
 
 
 class TestSynthModule:
