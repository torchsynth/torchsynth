"""
Tests for DDSP Drum Modules
"""

import pytest

from ddspdrum.defaults import SAMPLE_RATE
<<<<<<< HEAD
from ddspdrum.module import SynthModule
from ddspdrum.modparameter import ModParameter
=======
from ddspdrum.modparameter import ModParameter
from ddspdrum.module import SynthModule
from ddspdrum.parameter import Parameter
>>>>>>> 19ccc3f1


class TestSynthModule:
    """
    Tests for the SynthModule base class
    """

    def test_default_constructor(self):
        module = SynthModule()
        assert module.sample_rate == SAMPLE_RATE
        assert module.modparameters == {}

    def test_constructor(self):
        sr = 16000
        module = SynthModule(sample_rate=sr)
        assert module.sample_rate == sr
        assert module.modparameters == {}

    def test_repr(self):
        module = SynthModule()
        param_1 = ModParameter("param_1", 5.0, 0.0, 10.0)
        param_2 = ModParameter("param_2", 0.5, 0.2, 1.0)
        module.add_modparameters([param_1, param_2])

        expected_str = (
            f"{module.__class__}(sample_rate={SAMPLE_RATE}, "
            f"parameters={repr(module.modparameters)})"
        )

        assert repr(module) == expected_str

    def test_seconds_to_samples(self):
        module = SynthModule()
        sr = module.sample_rate
        seconds = 2.5
        expected_samples = seconds * sr
        assert module.seconds_to_samples(seconds) == expected_samples

        # With rounding
        seconds = 3.3333333
        expected_samples = round(seconds * sr)
        assert module.seconds_to_samples(seconds) == expected_samples

    def test_add_parameter(self):
        module = SynthModule()
        parameter_1 = ModParameter("param_1", 0.5, 0.0, 1.0)
        module.add_modparameters([parameter_1])
        assert module.modparameters["param_1"] == parameter_1

        # Add a couple more parameters
        parameter_2 = ModParameter("param_2", 0.75, 0.0, 100.0)
        parameter_3 = ModParameter("param_3", 0.11111, 0.1, 0.2)
        module.add_modparameters([parameter_2, parameter_3])
        assert module.modparameters["param_2"] == parameter_2
        assert module.modparameters["param_3"] == parameter_3

        # Try add a repeat parameter -- should raise an assertion error
        with pytest.raises(AssertionError):
            module.add_modparameters([parameter_1])

    def test_connect_parameter(self):
        sub_module = SynthModule()
        sub_param_1 = ModParameter("param_1", 0.5, 0.0, 1.0, "log")
        sub_param_2 = ModParameter("param_2", 0.5, 0.0, 1.0)
        sub_module.add_modparameters([sub_param_1, sub_param_2])

        module = SynthModule()
        module.connect_modparameter("connected_param_1", sub_module, "param_1")
        assert module.modparameters["connected_param_1"] == sub_param_1

        # Try adding parameter with the same name
        with pytest.raises(ValueError):
            module.connect_modparameter("connected_param_1", sub_module, "param_1")

        # Try adding a parameter that doesn't exist
        with pytest.raises(KeyError):
            module.connect_modparameter("connected_param_2", sub_module, "no_param")

        # Now add the second param
        module.connect_modparameter("connected_param_2", sub_module, "param_2")
        assert module.modparameters["connected_param_2"] == sub_param_2

    def test_get_parameter(self):
        module = SynthModule()
        param_1 = ModParameter("param_1", 0.5, 0.0, 1.0)
        module.add_modparameters([param_1])
        assert module.get_parameter("param_1") == param_1

    def test_get_parameter_0to1(self):
        module = SynthModule()
        param_1 = ModParameter("param_1", 5.0, 0.0, 10.0)
        module.add_modparameters([param_1])
        assert module.get_modparameter_0to1("param_1") == 0.5

    def test_set_parameter(self):
        module = SynthModule()
        param_1 = ModParameter("param_1", 5.0, 0.0, 10.0)
        module.add_modparameters([param_1])
        assert module.modparameters["param_1"].value == 5.0

        # Update value
        module.set_modparameter("param_1", 7.5)
        assert module.modparameters["param_1"].value == 7.5

    def test_set_parameter0to1(self):
        module = SynthModule()
        param_1 = ModParameter("param_1", 5.0, 0.0, 10.0)
        module.add_modparameters([param_1])
        module.set_modparameter_0to1("param_1", 0.25)
        assert module.modparameters["param_1"].value == 2.5

    def test_p(self):
        module = SynthModule()
        param_1 = ModParameter("param_1", 5.0, 0.0, 10.0)
        param_2 = ModParameter("param_2", 0.5, 0.2, 1.0)
        module.add_modparameters([param_1, param_2])
        assert module.p("param_1") == 5.0
        assert module.p("param_2") == 0.5<|MERGE_RESOLUTION|>--- conflicted
+++ resolved
@@ -5,14 +5,8 @@
 import pytest
 
 from ddspdrum.defaults import SAMPLE_RATE
-<<<<<<< HEAD
-from ddspdrum.module import SynthModule
-from ddspdrum.modparameter import ModParameter
-=======
 from ddspdrum.modparameter import ModParameter
 from ddspdrum.module import SynthModule
-from ddspdrum.parameter import Parameter
->>>>>>> 19ccc3f1
 
 
 class TestSynthModule:
