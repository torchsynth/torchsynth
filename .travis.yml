language:
  python

matrix:
  include:
    # Do they have it?
    #- os: linux
    #  dist: bionic
    #  python: 3.9
    # https://travis-ci.community/t/how-to-skip-python-download-to-osx-image-and-avoid-download-unavailable-error/9554/2
    #- os: osx
    #  # Would be nice to try different python versions :(
    #  #python: 3.7
    #  osx_image: xcode10.2
    #- os: osx
    #  # Would be nice to try different python versions :(
    #  #python: 3.7
    #  osx_image: xcode12.4

    - os: linux
      dist: focal
      python: 3.6
      env: TORCH_PIP_PACKAGE="torch==1.8.1"
              

    - os: linux
      dist: focal
      python: 3.6
      env: TORCH_PIP_PACKAGE="torch==1.8.0"
              

    - os: linux
      dist: focal
      python: 3.6
      env: TORCH_PIP_PACKAGE="torch==1.7.1"
              

    - os: linux
      dist: focal
      python: 3.6
      env: TORCH_PIP_PACKAGE="torch==1.7.0"
              

    - os: linux
      dist: focal
      python: 3.6
      env: TORCH_PIP_PACKAGE="torch==1.6.0"
              

    - os: linux
      dist: focal
      python: 3.6
      env: TORCH_PIP_PACKAGE="torch==1.5.1"
              

    - os: linux
      dist: focal
      python: 3.6
      env: TORCH_PIP_PACKAGE="torch==1.5.0"
              

    - os: linux
      dist: focal
      python: 3.7
      env: TORCH_PIP_PACKAGE="torch==1.8.1"
              

    - os: linux
      dist: focal
      python: 3.7
      env: TORCH_PIP_PACKAGE="torch==1.8.0"
              

    - os: linux
      dist: focal
      python: 3.7
      env: TORCH_PIP_PACKAGE="torch==1.7.1"
              

    - os: linux
      dist: focal
      python: 3.7
      env: TORCH_PIP_PACKAGE="torch==1.7.0"
              

    - os: linux
      dist: focal
      python: 3.7
      env: TORCH_PIP_PACKAGE="torch==1.6.0"
              

    - os: linux
      dist: focal
      python: 3.7
      env: TORCH_PIP_PACKAGE="torch==1.5.1"
              

    - os: linux
      dist: focal
      python: 3.7
      env: TORCH_PIP_PACKAGE="torch==1.5.0"
              

    - os: linux
      dist: focal
      python: 3.8
      env: TORCH_PIP_PACKAGE="torch==1.8.1"
              

    - os: linux
      dist: focal
      python: 3.8
      env: TORCH_PIP_PACKAGE="torch==1.8.0"
              

    - os: linux
      dist: focal
      python: 3.8
      env: TORCH_PIP_PACKAGE="torch==1.7.1"
              

    - os: linux
      dist: focal
      python: 3.8
      env: TORCH_PIP_PACKAGE="torch==1.7.0"
              

    - os: linux
      dist: focal
      python: 3.8
      env: TORCH_PIP_PACKAGE="torch==1.6.0"
              

    - os: linux
      dist: focal
      python: 3.8
      env: TORCH_PIP_PACKAGE="torch==1.5.1"
              

    - os: linux
      dist: focal
      python: 3.8
      env: TORCH_PIP_PACKAGE="torch==1.5.0"
              

    - os: linux
      dist: focal
      python: 3.9
      env: TORCH_PIP_PACKAGE="torch==1.8.1"
              

    - os: linux
      dist: focal
      python: 3.9
      env: TORCH_PIP_PACKAGE="torch==1.8.0"
              

    - os: linux
      dist: focal
      python: 3.9
      env: TORCH_PIP_PACKAGE="torch==1.7.1"
              

    - os: linux
      dist: focal
      python: 3.9
      env: TORCH_PIP_PACKAGE="torch==1.7.0"
              

    - os: linux
      dist: focal
      python: 3.9
      env: TORCH_PIP_PACKAGE="torch==1.6.0"
              

    - os: linux
      dist: focal
      python: 3.9
      env: TORCH_PIP_PACKAGE="torch==1.5.1"
              

    - os: linux
      dist: focal
      python: 3.9
      env: TORCH_PIP_PACKAGE="torch==1.5.0"
              

    - os: linux
      dist: groovy
      python: 3.6
      env: TORCH_PIP_PACKAGE="torch==1.8.1"
              

    - os: linux
      dist: groovy
      python: 3.6
      env: TORCH_PIP_PACKAGE="torch==1.8.0"
              

    - os: linux
      dist: groovy
      python: 3.6
      env: TORCH_PIP_PACKAGE="torch==1.7.1"
              

    - os: linux
      dist: groovy
      python: 3.6
      env: TORCH_PIP_PACKAGE="torch==1.7.0"
              

    - os: linux
      dist: groovy
      python: 3.6
      env: TORCH_PIP_PACKAGE="torch==1.6.0"
              

    - os: linux
      dist: groovy
      python: 3.6
      env: TORCH_PIP_PACKAGE="torch==1.5.1"
              

    - os: linux
      dist: groovy
      python: 3.6
      env: TORCH_PIP_PACKAGE="torch==1.5.0"
              

    - os: linux
      dist: groovy
      python: 3.7
      env: TORCH_PIP_PACKAGE="torch==1.8.1"
              

    - os: linux
<<<<<<< HEAD
      dist: groovy
      python: 3.7
      env: TORCH_PIP_PACKAGE="torch==1.8.0"
              

    - os: linux
      dist: groovy
      python: 3.7
      env: TORCH_PIP_PACKAGE="torch==1.7.1"
              

    - os: linux
      dist: groovy
      python: 3.7
      env: TORCH_PIP_PACKAGE="torch==1.7.0"
              

    - os: linux
      dist: groovy
      python: 3.7
      env: TORCH_PIP_PACKAGE="torch==1.6.0"
              

=======
      dist: bionic
      python: 3.8
    - os: linux
      dist: bionic
      python: 3.9
    - os: linux
      dist: xenial
      python: 3.7
    - os: linux
      dist: xenial
      python: 3.7
    - os: linux
      dist: xenial
      python: 3.8
    - os: linux
      dist: xenial
      python: 3.9
>>>>>>> 7d66f362
    - os: linux
      dist: groovy
      python: 3.7
      env: TORCH_PIP_PACKAGE="torch==1.5.1"
              

    - os: linux
      dist: groovy
      python: 3.7
      env: TORCH_PIP_PACKAGE="torch==1.5.0"
              

    - os: linux
      dist: groovy
      python: 3.8
      env: TORCH_PIP_PACKAGE="torch==1.8.1"
              

    - os: linux
      dist: groovy
      python: 3.8
      env: TORCH_PIP_PACKAGE="torch==1.8.0"
              

    - os: linux
      dist: groovy
      python: 3.8
      env: TORCH_PIP_PACKAGE="torch==1.7.1"
              

    - os: linux
      dist: groovy
      python: 3.8
      env: TORCH_PIP_PACKAGE="torch==1.7.0"
              

    - os: linux
      dist: groovy
      python: 3.8
      env: TORCH_PIP_PACKAGE="torch==1.6.0"
              

    - os: linux
      dist: groovy
      python: 3.8
      env: TORCH_PIP_PACKAGE="torch==1.5.1"
              

    - os: linux
      dist: groovy
      python: 3.8
      env: TORCH_PIP_PACKAGE="torch==1.5.0"
              

    - os: linux
      dist: groovy
      python: 3.9
      env: TORCH_PIP_PACKAGE="torch==1.8.1"
              

    - os: linux
      dist: groovy
      python: 3.9
      env: TORCH_PIP_PACKAGE="torch==1.8.0"
              

    - os: linux
      dist: groovy
      python: 3.9
      env: TORCH_PIP_PACKAGE="torch==1.7.1"
              

    - os: linux
      dist: groovy
      python: 3.9
      env: TORCH_PIP_PACKAGE="torch==1.7.0"
              

    - os: linux
      dist: groovy
      python: 3.9
      env: TORCH_PIP_PACKAGE="torch==1.6.0"
              

    - os: linux
      dist: groovy
      python: 3.9
      env: TORCH_PIP_PACKAGE="torch==1.5.1"
              

    - os: linux
      dist: groovy
      python: 3.9
      env: TORCH_PIP_PACKAGE="torch==1.5.0"
              

    - os: linux
      dist: bionic
      python: 3.6
      env: TORCH_PIP_PACKAGE="torch==1.8.1"
              

    - os: linux
      dist: bionic
      python: 3.6
      env: TORCH_PIP_PACKAGE="torch==1.8.0"
              

    - os: linux
      dist: bionic
      python: 3.6
      env: TORCH_PIP_PACKAGE="torch==1.7.1"
              

    - os: linux
      dist: bionic
      python: 3.6
      env: TORCH_PIP_PACKAGE="torch==1.7.0"
              

    - os: linux
      dist: bionic
      python: 3.6
      env: TORCH_PIP_PACKAGE="torch==1.6.0"
              

    - os: linux
      dist: bionic
      python: 3.6
      env: TORCH_PIP_PACKAGE="torch==1.5.1"
              

    - os: linux
      dist: bionic
      python: 3.6
      env: TORCH_PIP_PACKAGE="torch==1.5.0"
              

    - os: linux
      dist: bionic
      python: 3.7
      env: TORCH_PIP_PACKAGE="torch==1.8.1"
              

    - os: linux
      dist: bionic
      python: 3.7
      env: TORCH_PIP_PACKAGE="torch==1.8.0"
              

    - os: linux
      dist: bionic
      python: 3.7
      env: TORCH_PIP_PACKAGE="torch==1.7.1"
              

    - os: linux
      dist: bionic
      python: 3.7
      env: TORCH_PIP_PACKAGE="torch==1.7.0"
              

    - os: linux
      dist: bionic
      python: 3.7
      env: TORCH_PIP_PACKAGE="torch==1.6.0"
              

    - os: linux
      dist: bionic
      python: 3.7
      env: TORCH_PIP_PACKAGE="torch==1.5.1"
              

    - os: linux
      dist: bionic
      python: 3.7
      env: TORCH_PIP_PACKAGE="torch==1.5.0"
              

    - os: linux
      dist: bionic
      python: 3.8
      env: TORCH_PIP_PACKAGE="torch==1.8.1"
              

    - os: linux
      dist: bionic
      python: 3.8
      env: TORCH_PIP_PACKAGE="torch==1.8.0"
              

    - os: linux
      dist: bionic
      python: 3.8
      env: TORCH_PIP_PACKAGE="torch==1.7.1"
              

    - os: linux
      dist: bionic
      python: 3.8
      env: TORCH_PIP_PACKAGE="torch==1.7.0"
              

    - os: linux
      dist: bionic
      python: 3.8
      env: TORCH_PIP_PACKAGE="torch==1.6.0"
              

    - os: linux
      dist: bionic
      python: 3.8
      env: TORCH_PIP_PACKAGE="torch==1.5.1"
              

    - os: linux
      dist: bionic
      python: 3.8
      env: TORCH_PIP_PACKAGE="torch==1.5.0"
              

    - os: linux
      dist: bionic
      python: 3.9
      env: TORCH_PIP_PACKAGE="torch==1.8.1"
              

    - os: linux
      dist: bionic
      python: 3.9
      env: TORCH_PIP_PACKAGE="torch==1.8.0"
              

    - os: linux
      dist: bionic
      python: 3.9
      env: TORCH_PIP_PACKAGE="torch==1.7.1"
              

    - os: linux
      dist: bionic
      python: 3.9
      env: TORCH_PIP_PACKAGE="torch==1.7.0"
              

    - os: linux
      dist: bionic
      python: 3.9
      env: TORCH_PIP_PACKAGE="torch==1.6.0"
              

    - os: linux
      dist: bionic
      python: 3.9
      env: TORCH_PIP_PACKAGE="torch==1.5.1"
              

    - os: linux
      dist: bionic
      python: 3.9
      env: TORCH_PIP_PACKAGE="torch==1.5.0"
              

    - os: linux
      dist: xenial
      python: 3.6
      env: TORCH_PIP_PACKAGE="torch==1.8.1"
              

    - os: linux
      dist: xenial
      python: 3.6
      env: TORCH_PIP_PACKAGE="torch==1.8.0"
              

    - os: linux
      dist: xenial
      python: 3.6
      env: TORCH_PIP_PACKAGE="torch==1.7.1"
              

    - os: linux
      dist: xenial
      python: 3.6
      env: TORCH_PIP_PACKAGE="torch==1.7.0"
              

    - os: linux
      dist: xenial
      python: 3.6
      env: TORCH_PIP_PACKAGE="torch==1.6.0"
              

    - os: linux
      dist: xenial
      python: 3.6
      env: TORCH_PIP_PACKAGE="torch==1.5.1"
              

    - os: linux
      dist: xenial
      python: 3.6
      env: TORCH_PIP_PACKAGE="torch==1.5.0"
              

    - os: linux
      dist: xenial
      python: 3.7
      env: TORCH_PIP_PACKAGE="torch==1.8.1"
              

    - os: linux
      dist: xenial
      python: 3.7
      env: TORCH_PIP_PACKAGE="torch==1.8.0"
              

    - os: linux
      dist: xenial
      python: 3.7
      env: TORCH_PIP_PACKAGE="torch==1.7.1"
              

    - os: linux
      dist: xenial
      python: 3.7
      env: TORCH_PIP_PACKAGE="torch==1.7.0"
              

    - os: linux
      dist: xenial
      python: 3.7
      env: TORCH_PIP_PACKAGE="torch==1.6.0"
              

    - os: linux
      dist: xenial
      python: 3.7
      env: TORCH_PIP_PACKAGE="torch==1.5.1"
              

    - os: linux
      dist: xenial
      python: 3.7
      env: TORCH_PIP_PACKAGE="torch==1.5.0"
              

    - os: linux
      dist: xenial
      python: 3.8
      env: TORCH_PIP_PACKAGE="torch==1.8.1"
              

    - os: linux
      dist: xenial
      python: 3.8
      env: TORCH_PIP_PACKAGE="torch==1.8.0"
              

    - os: linux
      dist: xenial
      python: 3.8
      env: TORCH_PIP_PACKAGE="torch==1.7.1"
              

    - os: linux
      dist: xenial
      python: 3.8
      env: TORCH_PIP_PACKAGE="torch==1.7.0"
              

    - os: linux
      dist: xenial
      python: 3.8
      env: TORCH_PIP_PACKAGE="torch==1.6.0"
              

    - os: linux
      dist: xenial
      python: 3.8
      env: TORCH_PIP_PACKAGE="torch==1.5.1"
              

    - os: linux
      dist: xenial
      python: 3.8
      env: TORCH_PIP_PACKAGE="torch==1.5.0"
              

    - os: linux
      dist: xenial
      python: 3.9
      env: TORCH_PIP_PACKAGE="torch==1.8.1"
              

    - os: linux
      dist: xenial
      python: 3.9
      env: TORCH_PIP_PACKAGE="torch==1.8.0"
              

    - os: linux
      dist: xenial
      python: 3.9
      env: TORCH_PIP_PACKAGE="torch==1.7.1"
              

    - os: linux
      dist: xenial
      python: 3.9
      env: TORCH_PIP_PACKAGE="torch==1.7.0"
              

    - os: linux
      dist: xenial
      python: 3.9
      env: TORCH_PIP_PACKAGE="torch==1.6.0"
              

    - os: linux
      dist: xenial
      python: 3.9
      env: TORCH_PIP_PACKAGE="torch==1.5.1"
              

    - os: linux
      dist: xenial
      python: 3.9
      env: TORCH_PIP_PACKAGE="torch==1.5.0"
              

    - os: linux
      dist: trusty
      python: 3.6
      env: TORCH_PIP_PACKAGE="torch==1.8.1"
              

    - os: linux
      dist: trusty
      python: 3.6
      env: TORCH_PIP_PACKAGE="torch==1.8.0"
              

    - os: linux
      dist: trusty
      python: 3.6
      env: TORCH_PIP_PACKAGE="torch==1.7.1"
              

    - os: linux
      dist: trusty
      python: 3.6
      env: TORCH_PIP_PACKAGE="torch==1.7.0"
              

    - os: linux
      dist: trusty
      python: 3.6
      env: TORCH_PIP_PACKAGE="torch==1.6.0"
              

    - os: linux
      dist: trusty
      python: 3.6
      env: TORCH_PIP_PACKAGE="torch==1.5.1"
              

    - os: linux
      dist: trusty
      python: 3.6
      env: TORCH_PIP_PACKAGE="torch==1.5.0"
              

    - os: linux
      dist: trusty
      python: 3.7
      env: TORCH_PIP_PACKAGE="torch==1.8.1"
              

    - os: linux
      dist: trusty
      python: 3.7
      env: TORCH_PIP_PACKAGE="torch==1.8.0"
              

    - os: linux
      dist: trusty
      python: 3.7
      env: TORCH_PIP_PACKAGE="torch==1.7.1"
              

    - os: linux
      dist: trusty
      python: 3.7
      env: TORCH_PIP_PACKAGE="torch==1.7.0"
              

    - os: linux
      dist: trusty
      python: 3.7
      env: TORCH_PIP_PACKAGE="torch==1.6.0"
              

    - os: linux
      dist: trusty
      python: 3.7
      env: TORCH_PIP_PACKAGE="torch==1.5.1"
              

    - os: linux
      dist: trusty
      python: 3.7
      env: TORCH_PIP_PACKAGE="torch==1.5.0"
              

    - os: linux
      dist: trusty
      python: 3.8
      env: TORCH_PIP_PACKAGE="torch==1.8.1"
              

    - os: linux
      dist: trusty
      python: 3.8
      env: TORCH_PIP_PACKAGE="torch==1.8.0"
              

    - os: linux
      dist: trusty
      python: 3.8
      env: TORCH_PIP_PACKAGE="torch==1.7.1"
              

    - os: linux
      dist: trusty
      python: 3.8
      env: TORCH_PIP_PACKAGE="torch==1.7.0"
              

    - os: linux
      dist: trusty
      python: 3.8
      env: TORCH_PIP_PACKAGE="torch==1.6.0"
              

    - os: linux
      dist: trusty
      python: 3.8
      env: TORCH_PIP_PACKAGE="torch==1.5.1"
              

    - os: linux
      dist: trusty
      python: 3.8
      env: TORCH_PIP_PACKAGE="torch==1.5.0"
              

    - os: linux
      dist: trusty
      python: 3.9
      env: TORCH_PIP_PACKAGE="torch==1.8.1"
              

    - os: linux
      dist: trusty
      python: 3.9
      env: TORCH_PIP_PACKAGE="torch==1.8.0"
              

    - os: linux
      dist: trusty
      python: 3.9
      env: TORCH_PIP_PACKAGE="torch==1.7.1"
              

    - os: linux
      dist: trusty
      python: 3.9
      env: TORCH_PIP_PACKAGE="torch==1.7.0"
              

    - os: linux
      dist: trusty
      python: 3.9
      env: TORCH_PIP_PACKAGE="torch==1.6.0"
              

    - os: linux
      dist: trusty
      python: 3.9
      env: TORCH_PIP_PACKAGE="torch==1.5.1"
              

    - os: linux
      dist: trusty
      python: 3.9
      env: TORCH_PIP_PACKAGE="torch==1.5.0"
              

before_install:
  - python --version
  - pip install -U pip
  - pip install -U pytest
  - pip install $TORCH_PIP_PACKAGE --progress-bar off
install:
  - pip install ".[test]" . # install package + test dependencies
script:
  - TORCHSYNTH_DEBUG=True pytest
  - python examples/examples.py
after_success:
  - bash <(curl -s https://codecov.io/bash)<|MERGE_RESOLUTION|>--- conflicted
+++ resolved
@@ -234,49 +234,29 @@
               
 
     - os: linux
-<<<<<<< HEAD
-      dist: groovy
-      python: 3.7
-      env: TORCH_PIP_PACKAGE="torch==1.8.0"
-              
-
-    - os: linux
-      dist: groovy
-      python: 3.7
-      env: TORCH_PIP_PACKAGE="torch==1.7.1"
-              
-
-    - os: linux
-      dist: groovy
-      python: 3.7
-      env: TORCH_PIP_PACKAGE="torch==1.7.0"
-              
-
-    - os: linux
-      dist: groovy
-      python: 3.7
-      env: TORCH_PIP_PACKAGE="torch==1.6.0"
-              
-
-=======
-      dist: bionic
-      python: 3.8
-    - os: linux
-      dist: bionic
-      python: 3.9
-    - os: linux
-      dist: xenial
-      python: 3.7
-    - os: linux
-      dist: xenial
-      python: 3.7
-    - os: linux
-      dist: xenial
-      python: 3.8
-    - os: linux
-      dist: xenial
-      python: 3.9
->>>>>>> 7d66f362
+      dist: groovy
+      python: 3.7
+      env: TORCH_PIP_PACKAGE="torch==1.8.0"
+              
+
+    - os: linux
+      dist: groovy
+      python: 3.7
+      env: TORCH_PIP_PACKAGE="torch==1.7.1"
+              
+
+    - os: linux
+      dist: groovy
+      python: 3.7
+      env: TORCH_PIP_PACKAGE="torch==1.7.0"
+              
+
+    - os: linux
+      dist: groovy
+      python: 3.7
+      env: TORCH_PIP_PACKAGE="torch==1.6.0"
+              
+
     - os: linux
       dist: groovy
       python: 3.7
